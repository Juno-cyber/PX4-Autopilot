--- conflicted
+++ resolved
@@ -315,11 +315,7 @@
 
 		}
 
-<<<<<<< HEAD
-		set_all_motor_state(motor_state::ENABLED); // turn on all motors
-=======
 		set_all_motor_state(motor_state::ENABLED);
->>>>>>> 48f125f1
 
 		// set idle speed for MC actuators
 		if (!_flag_idle_mc) {
@@ -422,16 +418,14 @@
 		break;
 	}
 
-<<<<<<< HEAD
+	_actuators_out_0->timestamp_sample = _actuators_mc_in->timestamp_sample;
+	_actuators_out_1->timestamp_sample = _actuators_fw_in->timestamp_sample;
+
 	if (_in_actuator_test_mode) {
 		_in_actuator_test_mode = override_controls_for_test_mode();
 	}
-=======
-	_actuators_out_0->timestamp_sample = _actuators_mc_in->timestamp_sample;
-	_actuators_out_1->timestamp_sample = _actuators_fw_in->timestamp_sample;
 
 	_actuators_out_0->timestamp = _actuators_out_1->timestamp = hrt_absolute_time();
->>>>>>> 48f125f1
 }
 
 void
