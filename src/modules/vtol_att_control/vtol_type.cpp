/****************************************************************************
 *
 *   Copyright (c) 2015 PX4 Development Team. All rights reserved.
 *
 * Redistribution and use in source and binary forms, with or without
 * modification, are permitted provided that the following conditions
 * are met:
 *
 * 1. Redistributions of source code must retain the above copyright
 *    notice, this list of conditions and the following disclaimer.
 * 2. Redistributions in binary form must reproduce the above copyright
 *    notice, this list of conditions and the following disclaimer in
 *    the documentation and/or other materials provided with the
 *    distribution.
 * 3. Neither the name PX4 nor the names of its contributors may be
 *    used to endorse or promote products derived from this software
 *    without specific prior written permission.
 *
 * THIS SOFTWARE IS PROVIDED BY THE COPYRIGHT HOLDERS AND CONTRIBUTORS
 * "AS IS" AND ANY EXPRESS OR IMPLIED WARRANTIES, INCLUDING, BUT NOT
 * LIMITED TO, THE IMPLIED WARRANTIES OF MERCHANTABILITY AND FITNESS
 * FOR A PARTICULAR PURPOSE ARE DISCLAIMED. IN NO EVENT SHALL THE
 * COPYRIGHT OWNER OR CONTRIBUTORS BE LIABLE FOR ANY DIRECT, INDIRECT,
 * INCIDENTAL, SPECIAL, EXEMPLARY, OR CONSEQUENTIAL DAMAGES (INCLUDING,
 * BUT NOT LIMITED TO, PROCUREMENT OF SUBSTITUTE GOODS OR SERVICES; LOSS
 * OF USE, DATA, OR PROFITS; OR BUSINESS INTERRUPTION) HOWEVER CAUSED
 * AND ON ANY THEORY OF LIABILITY, WHETHER IN CONTRACT, STRICT
 * LIABILITY, OR TORT (INCLUDING NEGLIGENCE OR OTHERWISE) ARISING IN
 * ANY WAY OUT OF THE USE OF THIS SOFTWARE, EVEN IF ADVISED OF THE
 * POSSIBILITY OF SUCH DAMAGE.
 *
 ****************************************************************************/

/**
* @file vtol_type.cpp
*
* @author Roman Bapst 		<bapstroman@gmail.com>
* @author Andreas Antener	<andreas@uaventure.com>
*
*/

#include "vtol_type.h"
#include "vtol_att_control_main.h"

#include <float.h>
#include <px4_platform_common/defines.h>
#include <matrix/math.hpp>

using namespace matrix;


VtolType::VtolType(VtolAttitudeControl *att_controller) :
	_attc(att_controller),
	_vtol_mode(mode::ROTARY_WING)
{
	_v_att = _attc->get_att();
	_v_att_sp = _attc->get_att_sp();
	_mc_virtual_att_sp = _attc->get_mc_virtual_att_sp();
	_fw_virtual_att_sp = _attc->get_fw_virtual_att_sp();
	_v_control_mode = _attc->get_control_mode();
	_vtol_vehicle_status = _attc->get_vtol_vehicle_status();
	_actuators_out_0 = _attc->get_actuators_out0();
	_actuators_out_1 = _attc->get_actuators_out1();
	_actuators_mc_in = _attc->get_actuators_mc_in();
	_actuators_fw_in = _attc->get_actuators_fw_in();
	_local_pos = _attc->get_local_pos();
	_local_pos_sp = _attc->get_local_pos_sp();
	_airspeed_validated = _attc->get_airspeed();
	_tecs_status = _attc->get_tecs_status();
	_land_detected = _attc->get_land_detected();
	_params = _attc->get_params();
	_vehicle_air_data = _attc->get_vehicle_air_data();

	for (auto &pwm_max : _max_mc_pwm_values.values) {
		pwm_max = PWM_DEFAULT_MAX;
	}

	for (auto &pwm_disarmed : _disarmed_pwm_values.values) {
		pwm_disarmed = PWM_MOTOR_OFF;
	}

	_current_max_pwm_values = _max_mc_pwm_values;
}

bool VtolType::init()
{
	const char *dev = _params->vt_mc_on_fmu ? PWM_OUTPUT1_DEVICE_PATH : PWM_OUTPUT0_DEVICE_PATH;

	int fd = px4_open(dev, 0);

	if (fd < 0) {
		PX4_ERR("can't open %s", dev);
		return false;
	}

	int ret = px4_ioctl(fd, PWM_SERVO_GET_MAX_PWM, (long unsigned int)&_max_mc_pwm_values);


	if (ret != PX4_OK) {
		PX4_ERR("failed getting max values");
		px4_close(fd);
		return false;
	}

	ret = px4_ioctl(fd, PWM_SERVO_GET_MIN_PWM, (long unsigned int)&_min_mc_pwm_values);

	if (ret != PX4_OK) {
		PX4_ERR("failed getting min values");
		px4_close(fd);
		return false;
	}

	ret = px4_ioctl(fd, PWM_SERVO_GET_DISARMED_PWM, (long unsigned int)&_disarmed_pwm_values);

	if (ret != PX4_OK) {
		PX4_ERR("failed getting disarmed values");
		px4_close(fd);
		return false;
	}

	px4_close(fd);

	_main_motor_channel_bitmap = generate_bitmap_from_channel_numbers(_params->vtol_motor_id);
	_alternate_motor_channel_bitmap = generate_bitmap_from_channel_numbers(_params->fw_motors_off);


	// in order to get the main motors we take all motors and clear the alternate motor bits
	for (int i = 0; i < 8; i++) {
		if (_alternate_motor_channel_bitmap & (1 << i)) {
			_main_motor_channel_bitmap &= ~(1 << i);
		}
	}

	return true;

}

void VtolType::update_mc_state()
{
	if (!_flag_idle_mc) {
		_flag_idle_mc = set_idle_mc();
	}

	VtolType::set_all_motor_state(motor_state::ENABLED);

	// copy virtual attitude setpoint to real attitude setpoint
	memcpy(_v_att_sp, _mc_virtual_att_sp, sizeof(vehicle_attitude_setpoint_s));

	_mc_roll_weight = 1.0f;
	_mc_pitch_weight = 1.0f;
	_mc_yaw_weight = 1.0f;
	_mc_throttle_weight = 1.0f;
}

void VtolType::update_fw_state()
{
	if (_flag_idle_mc) {
		_flag_idle_mc = !set_idle_fw();
	}

	VtolType::set_alternate_motor_state(motor_state::DISABLED);

	// copy virtual attitude setpoint to real attitude setpoint
	memcpy(_v_att_sp, _fw_virtual_att_sp, sizeof(vehicle_attitude_setpoint_s));
	_mc_roll_weight = 0.0f;
	_mc_pitch_weight = 0.0f;
	_mc_yaw_weight = 0.0f;

	// tecs didn't publish an update yet after the transition
	if (_tecs_status->timestamp < _trans_finished_ts) {
		_tecs_running = false;

	} else if (!_tecs_running) {
		_tecs_running = true;
		_tecs_running_ts = hrt_absolute_time();
	}

	// TECS didn't publish yet or the position controller didn't publish yet AFTER tecs
	// only wait on TECS we're in a mode where it is actually running
	if ((!_tecs_running || (_tecs_running && _fw_virtual_att_sp->timestamp <= _tecs_running_ts))
	    && _v_control_mode->flag_control_altitude_enabled) {

		waiting_on_tecs();
	}

	check_quadchute_condition();
}

void VtolType::update_transition_state()
{
	hrt_abstime t_now = hrt_absolute_time();
	_transition_dt = (float)(t_now - _last_loop_ts) / 1e6f;
	_transition_dt = math::constrain(_transition_dt, 0.0001f, 0.02f);
	_last_loop_ts = t_now;



	check_quadchute_condition();
}

float VtolType::update_and_get_backtransition_pitch_sp()
{
	// maximum up or down pitch the controller is allowed to demand
	const float pitch_lim = 0.3f;
	const Eulerf euler(Quatf(_v_att->q));

	const float track = atan2f(_local_pos->vy, _local_pos->vx);
	const float accel_body_forward = cosf(track) * _local_pos->ax + sinf(track) * _local_pos->ay;

	// get accel error, positive means decelerating too slow, need to pitch up (must reverse dec_max, as it is a positive number)
	const float accel_error_forward = _params->back_trans_dec_sp + accel_body_forward;

	const float pitch_sp_new = _params->dec_to_pitch_ff * _params->back_trans_dec_sp + _accel_to_pitch_integ;

	float integrator_input = _params->dec_to_pitch_i * accel_error_forward;

	if ((pitch_sp_new >= pitch_lim && accel_error_forward > 0.0f) ||
	    (pitch_sp_new <= -pitch_lim && accel_error_forward < 0.0f)) {
		integrator_input = 0.0f;
	}

	_accel_to_pitch_integ += integrator_input * _transition_dt;


	return math::constrain(pitch_sp_new, -pitch_lim, pitch_lim);
}

bool VtolType::can_transition_on_ground()
{
	return !_v_control_mode->flag_armed || _land_detected->landed;
}

void VtolType::check_quadchute_condition()
{

	if (!_tecs_running) {
		// reset the filtered height rate and heigh rate setpoint if TECS is not running
		_ra_hrate = 0.0f;
		_ra_hrate_sp = 0.0f;
	}

	if (_v_control_mode->flag_armed && !_land_detected->landed) {
		Eulerf euler = Quatf(_v_att->q);

		// fixed-wing minimum altitude
		if (_params->fw_min_alt > FLT_EPSILON) {

			if (-(_local_pos->z) < _params->fw_min_alt) {
				_attc->quadchute("QuadChute: Minimum altitude breached");
			}
		}

		// adaptive quadchute
		if (_params->fw_alt_err > FLT_EPSILON && _v_control_mode->flag_control_altitude_enabled) {

			// We use tecs for tracking in FW and local_pos_sp during transitions
			if (_tecs_running) {
				// 1 second rolling average
				_ra_hrate = (49 * _ra_hrate + _tecs_status->height_rate) / 50;
				_ra_hrate_sp = (49 * _ra_hrate_sp + _tecs_status->height_rate_setpoint) / 50;

				// are we dropping while requesting significant ascend?
				if (((_tecs_status->altitude_sp - _tecs_status->altitude_filtered) > _params->fw_alt_err) &&
				    (_ra_hrate < -1.0f) &&
				    (_ra_hrate_sp > 1.0f)) {

					_attc->quadchute("QuadChute: loss of altitude");
				}

			} else {
				const bool height_error = _local_pos->z_valid && ((-_local_pos_sp->z - -_local_pos->z) > _params->fw_alt_err);
				const bool height_rate_error = _local_pos->v_z_valid && (_local_pos->vz > 1.0f) && (_local_pos->z_deriv > 1.0f);

				if (height_error && height_rate_error) {
					_attc->quadchute("QuadChute: large altitude error");
				}
			}
		}

		// fixed-wing maximum pitch angle
		if (_params->fw_qc_max_pitch > 0) {

<<<<<<< HEAD
			const bool pitch_limit_exceeded = fabsf(euler.theta()) > fabsf(math::radians(_params->fw_qc_max_pitch));

			if (pitch_limit_exceeded && !_pitch_limit_violation_reported) {
				_attc->abort_front_transition("Maximum pitch angle exceeded");
				_pitch_limit_violation_reported = true;

			} else if (!pitch_limit_exceeded) {
				_pitch_limit_violation_reported = false;
=======
			if (fabsf(euler.theta()) > fabsf(math::radians(_params->fw_qc_max_pitch))) {
				_attc->quadchute("Maximum pitch angle exceeded");
>>>>>>> 0f29b871
			}
		}

		// fixed-wing maximum roll angle
		if (_params->fw_qc_max_roll > 0) {

<<<<<<< HEAD
			const bool roll_limit_exceeded = fabsf(euler.phi()) > fabsf(math::radians(_params->fw_qc_max_roll));

			if (roll_limit_exceeded && !_roll_limit_violation_reported) {
				_attc->abort_front_transition("Maximum roll angle exceeded");
				_roll_limit_violation_reported = true;

			} else if (!roll_limit_exceeded) {
				_roll_limit_violation_reported = false;
=======
			if (fabsf(euler.phi()) > fabsf(math::radians(_params->fw_qc_max_roll))) {
				_attc->quadchute("Maximum roll angle exceeded");
>>>>>>> 0f29b871
			}
		}
	}
}

bool VtolType::set_idle_mc()
{
	unsigned pwm_value = _params->idle_pwm_mc;
	struct pwm_output_values pwm_values {};

	for (int i = 0; i < num_outputs_max; i++) {
		if (is_channel_set(i, generate_bitmap_from_channel_numbers(_params->vtol_motor_id))) {
			pwm_values.values[i] = pwm_value;

		} else {
			pwm_values.values[i] = _min_mc_pwm_values.values[i];
		}

		pwm_values.channel_count++;
	}

	return apply_pwm_limits(pwm_values, pwm_limit_type::TYPE_MINIMUM);
}

bool VtolType::set_idle_fw()
{
	struct pwm_output_values pwm_values {};

	for (int i = 0; i < num_outputs_max; i++) {
		if (is_channel_set(i, generate_bitmap_from_channel_numbers(_params->vtol_motor_id))) {
			pwm_values.values[i] = PWM_MOTOR_OFF;

		} else {
			pwm_values.values[i] = _min_mc_pwm_values.values[i];
		}

		pwm_values.channel_count++;
	}

	return apply_pwm_limits(pwm_values, pwm_limit_type::TYPE_MINIMUM);
}

bool VtolType::apply_pwm_limits(struct pwm_output_values &pwm_values, pwm_limit_type type)
{
	const char *dev = _params->vt_mc_on_fmu ? PWM_OUTPUT1_DEVICE_PATH : PWM_OUTPUT0_DEVICE_PATH;

	int fd = px4_open(dev, 0);

	if (fd < 0) {
		PX4_WARN("can't open %s", dev);
		return false;
	}

	int ret;

	if (type == pwm_limit_type::TYPE_MINIMUM) {
		ret = px4_ioctl(fd, PWM_SERVO_SET_MIN_PWM, (long unsigned int)&pwm_values);

	} else {
		ret = px4_ioctl(fd, PWM_SERVO_SET_MAX_PWM, (long unsigned int)&pwm_values);
	}

	px4_close(fd);


	if (ret != OK) {
		PX4_DEBUG("failed setting max values");
		return false;
	}

	return true;
}

void VtolType::set_all_motor_state(const motor_state target_state, const int value)
{
	set_main_motor_state(target_state, value);
	set_alternate_motor_state(target_state, value);
}

void VtolType::set_main_motor_state(const motor_state target_state, const int value)
{
	if (_main_motor_state != target_state) {

		if (set_motor_state(target_state, _main_motor_channel_bitmap, value)) {
			_main_motor_state = target_state;
		}
	}
}

void VtolType::set_alternate_motor_state(const motor_state target_state, const int value)
{
	if (_alternate_motor_state != target_state) {

		if (set_motor_state(target_state, _alternate_motor_channel_bitmap, value)) {
			_alternate_motor_state = target_state;
		}
	}
}

bool VtolType::set_motor_state(const motor_state target_state, const int32_t channel_bitmap,  const int value)
{
	switch (target_state) {
	case motor_state::ENABLED:
		for (int i = 0; i < num_outputs_max; i++) {
			if (is_channel_set(i, channel_bitmap)) {
				_current_max_pwm_values.values[i] = _max_mc_pwm_values.values[i];
			}
		}

		break;

	case motor_state::DISABLED:
		for (int i = 0; i < num_outputs_max; i++) {
			if (is_channel_set(i, channel_bitmap)) {
				_current_max_pwm_values.values[i] = _disarmed_pwm_values.values[i];
			}
		}

		break;

	case motor_state::IDLE:

		for (int i = 0; i < num_outputs_max; i++) {
			if (is_channel_set(i, channel_bitmap)) {
				_current_max_pwm_values.values[i] = _params->idle_pwm_mc;
			}
		}

		break;

	case motor_state::VALUE:
		for (int i = 0; i < num_outputs_max; i++) {
			if (is_channel_set(i, channel_bitmap)) {
				_current_max_pwm_values.values[i] = value;
			}
		}

		break;
	}

	_current_max_pwm_values.channel_count = num_outputs_max;

	return apply_pwm_limits(_current_max_pwm_values, pwm_limit_type::TYPE_MAXIMUM);
}

int VtolType::generate_bitmap_from_channel_numbers(const int channels)
{
	int channel_bitmap = 0;
	int channel_numbers = channels;

	int tmp;

	for (int i = 0; i < num_outputs_max; ++i) {
		tmp = channel_numbers % 10;

		if (tmp == 0) {
			break;
		}

		channel_bitmap |= 1 << (tmp - 1);
		channel_numbers = channel_numbers / 10;
	}

	return channel_bitmap;
}

bool VtolType::is_channel_set(const int channel, const int bitmap)
{
	return bitmap & (1 << channel);
}


float VtolType::pusher_assist()
{
	// Altitude above ground is distance sensor altitude if available, otherwise local z-position
	float dist_to_ground = -_local_pos->z;

	if (_local_pos->dist_bottom_valid) {
		dist_to_ground = _local_pos->dist_bottom;
	}

	// disable pusher assist depending on setting of forward_thrust_enable_mode:
	switch (_params->vt_forward_thrust_enable_mode) {
	case DISABLE: // disable in all modes
		return 0.0f;
		break;

	case ENABLE_WITHOUT_LAND: // disable in land mode
		if (_attc->get_pos_sp_triplet()->current.valid
		    && _attc->get_pos_sp_triplet()->current.type == position_setpoint_s::SETPOINT_TYPE_LAND
		    && _v_control_mode->flag_control_auto_enabled) {
			return 0.0f;
		}

		break;

	case ENABLE_ABOVE_MPC_LAND_ALT1: // disable if below MPC_LAND_ALT1
		if (!PX4_ISFINITE(dist_to_ground) || (dist_to_ground < _params->mpc_land_alt1)) {
			return 0.0f;
		}

		break;

	case ENABLE_ABOVE_MPC_LAND_ALT2: // disable if below MPC_LAND_ALT2
		if (!PX4_ISFINITE(dist_to_ground) || (dist_to_ground < _params->mpc_land_alt2)) {
			return 0.0f;
		}

		break;

	case ENABLE_ABOVE_MPC_LAND_ALT1_WITHOUT_LAND: // disable if below MPC_LAND_ALT1 or in land mode
		if ((_attc->get_pos_sp_triplet()->current.valid
		     && _attc->get_pos_sp_triplet()->current.type == position_setpoint_s::SETPOINT_TYPE_LAND
		     && _v_control_mode->flag_control_auto_enabled) ||
		    (!PX4_ISFINITE(dist_to_ground) || (dist_to_ground < _params->mpc_land_alt1))) {
			return 0.0f;
		}

		break;

	case ENABLE_ABOVE_MPC_LAND_ALT2_WITHOUT_LAND: // disable if below MPC_LAND_ALT2 or in land mode
		if ((_attc->get_pos_sp_triplet()->current.valid
		     && _attc->get_pos_sp_triplet()->current.type == position_setpoint_s::SETPOINT_TYPE_LAND
		     && _v_control_mode->flag_control_auto_enabled) ||
		    (!PX4_ISFINITE(dist_to_ground) || (dist_to_ground < _params->mpc_land_alt2))) {
			return 0.0f;
		}

		break;
	}

	// if the thrust scale param is zero or the drone is not in some position or altitude control mode,
	// then the pusher-for-pitch strategy is disabled and we can return
	if (_params->forward_thrust_scale < FLT_EPSILON || !(_v_control_mode->flag_control_position_enabled
			|| _v_control_mode->flag_control_altitude_enabled)) {
		return 0.0f;
	}

	// Do not engage pusher assist during a failsafe event (could be a problem with the fixed wing drive)
	if (_attc->get_vtol_vehicle_status()->vtol_transition_failsafe) {
		return 0.0f;
	}

	const Dcmf R(Quatf(_v_att->q));
	const Dcmf R_sp(Quatf(_v_att_sp->q_d));
	const Eulerf euler(R);
	const Eulerf euler_sp(R_sp);

	// direction of desired body z axis represented in earth frame
	Vector3f body_z_sp(R_sp(0, 2), R_sp(1, 2), R_sp(2, 2));

	// rotate desired body z axis into new frame which is rotated in z by the current
	// heading of the vehicle. we refer to this as the heading frame.
	Dcmf R_yaw = Eulerf(0.0f, 0.0f, -euler(2));
	body_z_sp = R_yaw * body_z_sp;
	body_z_sp.normalize();

	// calculate the desired pitch seen in the heading frame
	// this value corresponds to the amount the vehicle would try to pitch down
	const float pitch_setpoint = atan2f(body_z_sp(0), body_z_sp(2));

	// normalized pusher support throttle (standard VTOL) or tilt (tiltrotor), initialize to 0
	float forward_thrust = 0.0f;

	// only allow pitching down up to threshold, the rest of the desired
	// forward acceleration will be compensated by the pusher/tilt

	if (pitch_setpoint < _params->down_pitch_max) {
		// desired roll angle in heading frame stays the same
		const float roll_new = -asinf(body_z_sp(1));

		forward_thrust = (sinf(-pitch_setpoint) - sinf(-_params->down_pitch_max)) * _params->forward_thrust_scale;
		// limit forward actuation to [0, 0.9]
		forward_thrust = math::constrain(forward_thrust, 0.0f, 0.9f);

		// Set the pitch to 0 if the pitch limit is negative (pitch down), but allow a positive (pitch up) pitch.
		// This can be used for tiltrotor to make them hover with a positive angle of attack
		const float pitch_new = _params->down_pitch_max > 0.f ? _params->down_pitch_max : 0.f;

		// create corrected desired body z axis in heading frame
		const Dcmf R_tmp = Eulerf(roll_new, pitch_new, 0.0f);
		Vector3f tilt_new(R_tmp(0, 2), R_tmp(1, 2), R_tmp(2, 2));

		// rotate the vector into a new frame which is rotated in z by the desired heading
		// with respect to the earh frame.
		const float yaw_error = wrap_pi(euler_sp(2) - euler(2));
		const Dcmf R_yaw_correction = Eulerf(0.0f, 0.0f, -yaw_error);
		tilt_new = R_yaw_correction * tilt_new;

		// now extract roll and pitch setpoints
		_v_att_sp->pitch_body = atan2f(tilt_new(0), tilt_new(2));
		_v_att_sp->roll_body = -asinf(tilt_new(1));

		const Quatf q_sp(Eulerf(_v_att_sp->roll_body, _v_att_sp->pitch_body, euler_sp(2)));
		q_sp.copyTo(_v_att_sp->q_d);
	}

	return forward_thrust;

}

bool VtolType::override_controls_for_test_mode()
{
	if (_v_control_mode->flag_armed) {
		// if vehicle arms immediately deactivate test mode
		return false;
	}

	const int64_t deflection_hold_time = 2_s;
	const float time_since_test_start = (hrt_absolute_time() - _actuator_test_start_ts);

	const float actuator_control_value_target = (_actuator_test_dir == actuator_test_direction::DIRECTION_POSITIVE ? 1.0f :
			-1.0f);

	if (_actuator_test_type == actuator_test_type::TYPE_AILERON) {
		_actuators_out_1->control[actuator_controls_s::INDEX_ROLL] = actuator_control_value_target;

	} else if (_actuator_test_type == actuator_test_type::TYPE_ELEVATOR) {
		_actuators_out_1->control[actuator_controls_s::INDEX_PITCH] = actuator_control_value_target;

	} else if (_actuator_test_type == actuator_test_type::TYPE_RUDDER) {
		_actuators_out_1->control[actuator_controls_s::INDEX_YAW] = actuator_control_value_target;

	} else if (_actuator_test_type == actuator_test_type::TYPE_TILT) {
		_actuators_out_1->control[4] = actuator_control_value_target;
	}


	// return false as soon as we held the control for the specified amount of time, this will deactivate the test mode
	return time_since_test_start < deflection_hold_time;
}

void VtolType::activate_actuator_test_mode(actuator_test_type test_type, actuator_test_direction direction)
{
	if (test_type > actuator_test_type::TYPE_TILT || test_type <= actuator_test_type::TYPE_NONE
	    || _v_control_mode->flag_armed) {
		return;
	}

	if (_actuator_test_type == actuator_test_type::TYPE_TILT && _params->vtol_type != (int32_t)vtol_type::TILTROTOR) {
		return;
	}

	_in_actuator_test_mode = true;
	_actuator_test_start_ts = hrt_absolute_time();
	_actuator_test_type = test_type;
	_actuator_test_dir = direction;
}<|MERGE_RESOLUTION|>--- conflicted
+++ resolved
@@ -280,38 +280,28 @@
 		// fixed-wing maximum pitch angle
 		if (_params->fw_qc_max_pitch > 0) {
 
-<<<<<<< HEAD
 			const bool pitch_limit_exceeded = fabsf(euler.theta()) > fabsf(math::radians(_params->fw_qc_max_pitch));
 
 			if (pitch_limit_exceeded && !_pitch_limit_violation_reported) {
-				_attc->abort_front_transition("Maximum pitch angle exceeded");
+				_attc->quadchute("Maximum pitch angle exceeded");
 				_pitch_limit_violation_reported = true;
 
 			} else if (!pitch_limit_exceeded) {
 				_pitch_limit_violation_reported = false;
-=======
-			if (fabsf(euler.theta()) > fabsf(math::radians(_params->fw_qc_max_pitch))) {
-				_attc->quadchute("Maximum pitch angle exceeded");
->>>>>>> 0f29b871
 			}
 		}
 
 		// fixed-wing maximum roll angle
 		if (_params->fw_qc_max_roll > 0) {
 
-<<<<<<< HEAD
 			const bool roll_limit_exceeded = fabsf(euler.phi()) > fabsf(math::radians(_params->fw_qc_max_roll));
 
 			if (roll_limit_exceeded && !_roll_limit_violation_reported) {
-				_attc->abort_front_transition("Maximum roll angle exceeded");
+				_attc->quadchute("Maximum roll angle exceeded");
 				_roll_limit_violation_reported = true;
 
 			} else if (!roll_limit_exceeded) {
 				_roll_limit_violation_reported = false;
-=======
-			if (fabsf(euler.phi()) > fabsf(math::radians(_params->fw_qc_max_roll))) {
-				_attc->quadchute("Maximum roll angle exceeded");
->>>>>>> 0f29b871
 			}
 		}
 	}
