/****************************************************************************
 *
 *   Copyright (c) 2013-2019 PX4 Development Team. All rights reserved.
 *
 * Redistribution and use in source and binary forms, with or without
 * modification, are permitted provided that the following conditions
 * are met:
 *
 * 1. Redistributions of source code must retain the above copyright
 *    notice, this list of conditions and the following disclaimer.
 * 2. Redistributions in binary form must reproduce the above copyright
 *    notice, this list of conditions and the following disclaimer in
 *    the documentation and/or other materials provided with the
 *    distribution.
 * 3. Neither the name PX4 nor the names of its contributors may be
 *    used to endorse or promote products derived from this software
 *    without specific prior written permission.
 *
 * THIS SOFTWARE IS PROVIDED BY THE COPYRIGHT HOLDERS AND CONTRIBUTORS
 * "AS IS" AND ANY EXPRESS OR IMPLIED WARRANTIES, INCLUDING, BUT NOT
 * LIMITED TO, THE IMPLIED WARRANTIES OF MERCHANTABILITY AND FITNESS
 * FOR A PARTICULAR PURPOSE ARE DISCLAIMED. IN NO EVENT SHALL THE
 * COPYRIGHT OWNER OR CONTRIBUTORS BE LIABLE FOR ANY DIRECT, INDIRECT,
 * INCIDENTAL, SPECIAL, EXEMPLARY, OR CONSEQUENTIAL DAMAGES (INCLUDING,
 * BUT NOT LIMITED TO, PROCUREMENT OF SUBSTITUTE GOODS OR SERVICES; LOSS
 * OF USE, DATA, OR PROFITS; OR BUSINESS INTERRUPTION) HOWEVER CAUSED
 * AND ON ANY THEORY OF LIABILITY, WHETHER IN CONTRACT, STRICT
 * LIABILITY, OR TORT (INCLUDING NEGLIGENCE OR OTHERWISE) ARISING IN
 * ANY WAY OUT OF THE USE OF THIS SOFTWARE, EVEN IF ADVISED OF THE
 * POSSIBILITY OF SUCH DAMAGE.
 *
 ****************************************************************************/

/**
 * @file VTOL_att_control_main.cpp
 * Implementation of an attitude controller for VTOL airframes. This module receives data
 * from both the fixed wing- and the multicopter attitude controllers and processes it.
 * It computes the correct actuator controls depending on which mode the vehicle is in (hover,forward-
 * flight or transition). It also publishes the resulting controls on the actuator controls topics.
 *
 * @author Roman Bapst 		<bapstr@ethz.ch>
 * @author Lorenz Meier 	<lm@inf.ethz.ch>
 * @author Thomas Gubler	<thomasgubler@gmail.com>
 * @author David Vorsin		<davidvorsin@gmail.com>
 * @author Sander Smeets	<sander@droneslab.com>
 * @author Andreas Antener 	<andreas@uaventure.com>
 *
 */
#include "vtol_att_control_main.h"
#include <px4_platform_common/events.h>
#include <systemlib/mavlink_log.h>
#include <uORB/Publication.hpp>

using namespace matrix;
using namespace time_literals;

VtolAttitudeControl::VtolAttitudeControl() :
	WorkItem(MODULE_NAME, px4::wq_configurations::rate_ctrl),
	_loop_perf(perf_alloc(PC_ELAPSED, "vtol_att_control: cycle"))
{
	_vtol_vehicle_status.vtol_in_rw_mode = true;	/* start vtol in rotary wing mode*/

	_params.idle_pwm_mc = PWM_DEFAULT_MIN;
	_params.vtol_motor_id = 0;

	_params_handles.idle_pwm_mc = param_find("VT_IDLE_PWM_MC");
	_params_handles.vtol_motor_id = param_find("VT_MOT_ID");
	_params_handles.vtol_fw_permanent_stab = param_find("VT_FW_PERM_STAB");
	_params_handles.vtol_type = param_find("VT_TYPE");
	_params_handles.elevons_mc_lock = param_find("VT_ELEV_MC_LOCK");
	_params_handles.fw_min_alt = param_find("VT_FW_MIN_ALT");
	_params_handles.fw_alt_err = param_find("VT_FW_ALT_ERR");
	_params_handles.fw_qc_max_pitch = param_find("VT_FW_QC_P");
	_params_handles.fw_qc_max_roll = param_find("VT_FW_QC_R");
	_params_handles.front_trans_time_openloop = param_find("VT_F_TR_OL_TM");
	_params_handles.front_trans_time_min = param_find("VT_TRANS_MIN_TM");

	_params_handles.front_trans_duration = param_find("VT_F_TRANS_DUR");
	_params_handles.back_trans_duration = param_find("VT_B_TRANS_DUR");
	_params_handles.transition_airspeed = param_find("VT_ARSP_TRANS");
	_params_handles.front_trans_throttle = param_find("VT_F_TRANS_THR");
	_params_handles.back_trans_throttle = param_find("VT_B_TRANS_THR");
	_params_handles.airspeed_blend = param_find("VT_ARSP_BLEND");
	_params_handles.airspeed_mode = param_find("FW_ARSP_MODE");
	_params_handles.front_trans_timeout = param_find("VT_TRANS_TIMEOUT");
	_params_handles.mpc_xy_cruise = param_find("MPC_XY_CRUISE");
	_params_handles.fw_motors_off = param_find("VT_FW_MOT_OFFID");
	_params_handles.diff_thrust = param_find("VT_FW_DIFTHR_EN");
	_params_handles.diff_thrust_scale = param_find("VT_FW_DIFTHR_SC");
	_params_handles.dec_to_pitch_ff = param_find("VT_B_DEC_FF");
	_params_handles.dec_to_pitch_i = param_find("VT_B_DEC_I");
	_params_handles.back_trans_dec_sp = param_find("VT_B_DEC_MSS");

	_params_handles.pitch_min_rad = param_find("VT_PTCH_MIN");
	_params_handles.forward_thrust_scale = param_find("VT_FWD_THRUST_SC");
	_params_handles.vt_mc_on_fmu = param_find("VT_MC_ON_FMU");

	_params_handles.vt_forward_thrust_enable_mode = param_find("VT_FWD_THRUST_EN");
	_params_handles.mpc_land_alt1 = param_find("MPC_LAND_ALT1");
	_params_handles.mpc_land_alt2 = param_find("MPC_LAND_ALT2");

	_params_handles.land_pitch_min_rad = param_find("VT_LND_PTCH_MIN");

	/* fetch initial parameter values */
	parameters_update();

	if (static_cast<vtol_type>(_params.vtol_type) == vtol_type::TAILSITTER) {
		_vtol_type = new Tailsitter(this);

	} else if (static_cast<vtol_type>(_params.vtol_type) == vtol_type::TILTROTOR) {
		_vtol_type = new Tiltrotor(this);

	} else if (static_cast<vtol_type>(_params.vtol_type) == vtol_type::STANDARD) {
		_vtol_type = new Standard(this);

	} else {
		exit_and_cleanup();
	}
}

VtolAttitudeControl::~VtolAttitudeControl()
{
	perf_free(_loop_perf);
}

bool
VtolAttitudeControl::init()
{
	if (!_actuator_inputs_mc.registerCallback()) {
		PX4_ERR("MC actuator controls callback registration failed!");
		return false;
	}

	if (!_actuator_inputs_fw.registerCallback()) {
		PX4_ERR("FW actuator controls callback registration failed!");
		return false;
	}

	return true;
}

void VtolAttitudeControl::vehicle_cmd_poll()
{
	vehicle_command_s vehicle_command;

	while (_vehicle_cmd_sub.update(&vehicle_command)) {
		if (vehicle_command.command == vehicle_command_s::VEHICLE_CMD_DO_VTOL_TRANSITION) {
			vehicle_status_s vehicle_status{};
			_vehicle_status_sub.copy(&vehicle_status);

			uint8_t result = vehicle_command_ack_s::VEHICLE_RESULT_ACCEPTED;

			// deny transition from MC to FW in Takeoff, Land, RTL and Orbit
			if (int(vehicle_command.param1 + 0.5f) == vtol_vehicle_status_s::VEHICLE_VTOL_STATE_FW &&
			    (vehicle_status.nav_state == vehicle_status_s::NAVIGATION_STATE_AUTO_TAKEOFF
			     || vehicle_status.nav_state == vehicle_status_s::NAVIGATION_STATE_AUTO_LAND
			     || vehicle_status.nav_state == vehicle_status_s::NAVIGATION_STATE_AUTO_RTL
			     ||  vehicle_status.nav_state == vehicle_status_s::NAVIGATION_STATE_ORBIT)) {

				result = vehicle_command_ack_s::VEHICLE_RESULT_TEMPORARILY_REJECTED;

			} else {
				_transition_command = int(vehicle_command.param1 + 0.5f);
				_immediate_transition = (PX4_ISFINITE(vehicle_command.param2)) ? int(vehicle_command.param2 + 0.5f) : false;
			}

			if (vehicle_command.from_external) {
				vehicle_command_ack_s command_ack{};
				command_ack.timestamp = hrt_absolute_time();
				command_ack.command = vehicle_command.command;
				command_ack.result = result;
				command_ack.target_system = vehicle_command.source_system;
				command_ack.target_component = vehicle_command.source_component;

				uORB::Publication<vehicle_command_ack_s> command_ack_pub{ORB_ID(vehicle_command_ack)};
				command_ack_pub.publish(command_ack);
			}

		} else if (vehicle_command.command == vehicle_command_s::VEHICLE_CMD_PREFLIGHT_ACTUATOR_TEST) {
			const actuator_test_type test_type = (actuator_test_type)static_cast<int>(vehicle_command.param1 + 0.5f);
			_vtol_type->activate_actuator_test_mode(test_type);
		}
	}
}

/*
 * Returns true if fixed-wing mode is requested.
 * Changed either via switch or via command.
 */
bool
VtolAttitudeControl::is_fixed_wing_requested()
{
	bool to_fw = false;

	if (_manual_control_switches.transition_switch != manual_control_switches_s::SWITCH_POS_NONE &&
	    _v_control_mode.flag_control_manual_enabled) {
		to_fw = (_manual_control_switches.transition_switch == manual_control_switches_s::SWITCH_POS_ON);

	} else {
		// listen to transition commands if not in manual or mode switch is not mapped
		to_fw = (_transition_command == vtol_vehicle_status_s::VEHICLE_VTOL_STATE_FW);
	}

	return to_fw;
}

void
VtolAttitudeControl::quadchute(QuadchuteReason reason)
{
	if (!_vtol_vehicle_status.vtol_transition_failsafe) {
<<<<<<< HEAD
		mavlink_log_emergency(&_mavlink_log_pub, "Abort: %s", reason);
=======
		switch (reason) {
		case QuadchuteReason::TransitionTimeout:
			mavlink_log_critical(&_mavlink_log_pub, "Quadchute: timeout\t");
			events::send(events::ID("vtol_att_ctrl_quadchute_tout"), events::Log::Critical, "Quadchute triggered, due to timeout");
			break;

		case QuadchuteReason::ExternalCommand:
			mavlink_log_critical(&_mavlink_log_pub, "Quadchute: external command\t");
			events::send(events::ID("vtol_att_ctrl_quadchute_ext_cmd"), events::Log::Critical,
				     "Quadchute triggered, due to external command");
			break;

		case QuadchuteReason::MinimumAltBreached:
			mavlink_log_critical(&_mavlink_log_pub, "Quadchute: minimum altitude breached\t");
			events::send(events::ID("vtol_att_ctrl_quadchute_min_alt"), events::Log::Critical,
				     "Quadchute triggered, due to minimum altitude breach");
			break;

		case QuadchuteReason::LossOfAlt:
			mavlink_log_critical(&_mavlink_log_pub, "Quadchute: loss of altitude\t");
			events::send(events::ID("vtol_att_ctrl_quadchute_alt_loss"), events::Log::Critical,
				     "Quadchute triggered, due to loss of altitude");
			break;

		case QuadchuteReason::LargeAltError:
			mavlink_log_critical(&_mavlink_log_pub, "Quadchute: large altitude error\t");
			events::send(events::ID("vtol_att_ctrl_quadchute_alt_err"), events::Log::Critical,
				     "Quadchute triggered, due to large altitude error");
			break;

		case QuadchuteReason::MaximumPitchExceeded:
			mavlink_log_critical(&_mavlink_log_pub, "Quadchute: maximum pitch exceeded\t");
			events::send(events::ID("vtol_att_ctrl_quadchute_max_pitch"), events::Log::Critical,
				     "Quadchute triggered, due to maximum pitch angle exceeded");
			break;

		case QuadchuteReason::MaximumRollExceeded:
			mavlink_log_critical(&_mavlink_log_pub, "Quadchute: maximum roll exceeded\t");
			events::send(events::ID("vtol_att_ctrl_quadchute_max_roll"), events::Log::Critical,
				     "Quadchute triggered, due to maximum roll angle exceeded");
			break;
		}

>>>>>>> faca2b17
		_vtol_vehicle_status.vtol_transition_failsafe = true;
	}
}

int
VtolAttitudeControl::parameters_update()
{
	float v;
	int32_t l;
	/* idle pwm for mc mode */
	param_get(_params_handles.idle_pwm_mc, &_params.idle_pwm_mc);

	/* vtol motor count */
	param_get(_params_handles.vtol_motor_id, &_params.vtol_motor_id);
	param_get(_params_handles.fw_motors_off, &_params.fw_motors_off);

	/* vtol fw permanent stabilization */
	param_get(_params_handles.vtol_fw_permanent_stab, &l);
	_vtol_vehicle_status.fw_permanent_stab = (l == 1);

	param_get(_params_handles.vtol_type, &l);
	_params.vtol_type = l;

	/* vtol lock elevons in multicopter */
	param_get(_params_handles.elevons_mc_lock, &l);
	_params.elevons_mc_lock = (l == 1);

	/* minimum relative altitude for FW mode (QuadChute) */
	param_get(_params_handles.fw_min_alt, &v);
	_params.fw_min_alt = v;

	/* maximum negative altitude error for FW mode (Adaptive QuadChute) */
	param_get(_params_handles.fw_alt_err, &v);
	_params.fw_alt_err = v;

	/* maximum pitch angle (QuadChute) */
	param_get(_params_handles.fw_qc_max_pitch, &l);
	_params.fw_qc_max_pitch = l;

	/* maximum roll angle (QuadChute) */
	param_get(_params_handles.fw_qc_max_roll, &l);
	_params.fw_qc_max_roll = l;

	param_get(_params_handles.front_trans_time_openloop, &_params.front_trans_time_openloop);

	param_get(_params_handles.front_trans_time_min, &_params.front_trans_time_min);

	/*
	 * Open loop transition time needs to be larger than minimum transition time,
	 * anything else makes no sense and can potentially lead to numerical problems.
	 */
	if (_params.front_trans_time_openloop < _params.front_trans_time_min * 1.1f) {
		_params.front_trans_time_openloop = _params.front_trans_time_min * 1.1f;
		param_set_no_notification(_params_handles.front_trans_time_openloop, &_params.front_trans_time_openloop);
		mavlink_log_critical(&_mavlink_log_pub, "OL transition time set larger than min transition time\t");
		/* EVENT
		 * @description <param>VT_F_TR_OL_TM</param> set to {1:.1}.
		 */
		events::send<float>(events::ID("vtol_att_ctrl_ol_trans_too_large"), events::Log::Warning,
				    "Open loop transition time set larger than minimum transition time", _params.front_trans_time_openloop);
	}

	param_get(_params_handles.front_trans_duration, &_params.front_trans_duration);
	param_get(_params_handles.back_trans_duration, &_params.back_trans_duration);
	param_get(_params_handles.transition_airspeed, &_params.transition_airspeed);
	param_get(_params_handles.front_trans_throttle, &_params.front_trans_throttle);
	param_get(_params_handles.back_trans_throttle, &_params.back_trans_throttle);
	param_get(_params_handles.airspeed_blend, &_params.airspeed_blend);
	param_get(_params_handles.airspeed_mode, &l);
	_params.airspeed_disabled = l != 0;
	param_get(_params_handles.front_trans_timeout, &_params.front_trans_timeout);
	param_get(_params_handles.mpc_xy_cruise, &_params.mpc_xy_cruise);
	param_get(_params_handles.diff_thrust, &_params.diff_thrust);

	param_get(_params_handles.diff_thrust_scale, &v);
	_params.diff_thrust_scale = math::constrain(v, -1.0f, 1.0f);

	/* maximum down pitch allowed */
	param_get(_params_handles.pitch_min_rad, &v);
	_params.pitch_min_rad = math::radians(v);

	/* maximum down pitch allowed during landing*/
	param_get(_params_handles.land_pitch_min_rad, &v);
	_params.land_pitch_min_rad = math::radians(v);

	/* scale for fixed wing thrust used for forward acceleration in multirotor mode */
	param_get(_params_handles.forward_thrust_scale, &_params.forward_thrust_scale);

	// make sure parameters are feasible, require at least 1 m/s difference between transition and blend airspeed
	_params.airspeed_blend = math::min(_params.airspeed_blend, _params.transition_airspeed - 1.0f);

	param_get(_params_handles.back_trans_dec_sp, &v);
	// increase the target deceleration setpoint provided to the controller by 20%
	// to make overshooting the transition waypoint less likely in the presence of tracking errors
	_params.back_trans_dec_sp = 1.2f * v;

	param_get(_params_handles.dec_to_pitch_ff, &_params.dec_to_pitch_ff);
	param_get(_params_handles.dec_to_pitch_i, &_params.dec_to_pitch_i);

	param_get(_params_handles.vt_mc_on_fmu, &l);
	_params.vt_mc_on_fmu = l;

	param_get(_params_handles.vt_forward_thrust_enable_mode, &_params.vt_forward_thrust_enable_mode);
	param_get(_params_handles.mpc_land_alt1, &_params.mpc_land_alt1);
	param_get(_params_handles.mpc_land_alt2, &_params.mpc_land_alt2);

	// update the parameters of the instances of base VtolType
	if (_vtol_type != nullptr) {
		_vtol_type->parameters_update();
	}

	return OK;
}

void
VtolAttitudeControl::Run()
{
	if (should_exit()) {
		_actuator_inputs_fw.unregisterCallback();
		_actuator_inputs_mc.unregisterCallback();
		exit_and_cleanup();
		return;
	}

	const hrt_abstime now = hrt_absolute_time();

#if !defined(ENABLE_LOCKSTEP_SCHEDULER)

	// prevent excessive scheduling (> 500 Hz)
	if (now - _last_run_timestamp < 2_ms) {
		return;
	}

#endif // !ENABLE_LOCKSTEP_SCHEDULER

	_last_run_timestamp = now;

	if (!_initialized) {
		parameters_update();  // initialize parameter cache

		if (_vtol_type->init()) {
			_initialized = true;

		} else {
			exit_and_cleanup();
			return;
		}
	}

	perf_begin(_loop_perf);

	const bool updated_fw_in = _actuator_inputs_fw.update(&_actuators_fw_in);
	const bool updated_mc_in = _actuator_inputs_mc.update(&_actuators_mc_in);

	// run on actuator publications corresponding to VTOL mode
	bool should_run = false;

	switch (_vtol_type->get_mode()) {
	case mode::TRANSITION_TO_FW:
	case mode::TRANSITION_TO_MC:
		should_run = updated_fw_in || updated_mc_in;
		break;

	case mode::ROTARY_WING:
		should_run = updated_mc_in;
		break;

	case mode::FIXED_WING:
		should_run = updated_fw_in;
		break;
	}

	if (should_run) {
		// check for parameter updates
		if (_parameter_update_sub.updated()) {
			// clear update
			parameter_update_s pupdate;
			_parameter_update_sub.copy(&pupdate);

			// update parameters from storage
			parameters_update();
		}

		_v_control_mode_sub.update(&_v_control_mode);
		_manual_control_switches_sub.update(&_manual_control_switches);
		_v_att_sub.update(&_v_att);
		_local_pos_sub.update(&_local_pos);
		_local_pos_sp_sub.update(&_local_pos_sp);
		_pos_sp_triplet_sub.update(&_pos_sp_triplet);
		_airspeed_validated_sub.update(&_airspeed_validated);
		_tecs_status_sub.update(&_tecs_status);
		_land_detected_sub.update(&_land_detected);
		_vehicle_air_data_sub.update(&_vehicle_air_data);
		vehicle_cmd_poll();

		// check if mc and fw sp were updated
		bool mc_att_sp_updated = _mc_virtual_att_sp_sub.update(&_mc_virtual_att_sp);
		bool fw_att_sp_updated = _fw_virtual_att_sp_sub.update(&_fw_virtual_att_sp);

		// update the vtol state machine which decides which mode we are in
		_vtol_type->update_vtol_state();

		// reset transition command if not auto control
		if (_v_control_mode.flag_control_manual_enabled) {
			if (_vtol_type->get_mode() == mode::ROTARY_WING) {
				_transition_command = vtol_vehicle_status_s::VEHICLE_VTOL_STATE_MC;

			} else if (_vtol_type->get_mode() == mode::FIXED_WING) {
				_transition_command = vtol_vehicle_status_s::VEHICLE_VTOL_STATE_FW;

			} else if (_vtol_type->get_mode() == mode::TRANSITION_TO_MC) {
				/* We want to make sure that a mode change (manual>auto) during the back transition
				 * doesn't result in an unsafe state. This prevents the instant fall back to
				 * fixed-wing on the switch from manual to auto */
				_transition_command = vtol_vehicle_status_s::VEHICLE_VTOL_STATE_MC;
			}
		}



		// check in which mode we are in and call mode specific functions
		switch (_vtol_type->get_mode()) {
		case mode::TRANSITION_TO_FW:
		case mode::TRANSITION_TO_MC:
			// vehicle is doing a transition
			_vtol_vehicle_status.vtol_in_trans_mode = true;
			_vtol_vehicle_status.vtol_in_rw_mode = true; // making mc attitude controller work during transition
			_vtol_vehicle_status.in_transition_to_fw = (_vtol_type->get_mode() == mode::TRANSITION_TO_FW);

			_fw_virtual_att_sp_sub.update(&_fw_virtual_att_sp);

			if (!_vtol_type->was_in_trans_mode() || mc_att_sp_updated || fw_att_sp_updated) {
				_vtol_type->update_transition_state();
				_v_att_sp_pub.publish(_v_att_sp);
			}

			break;

		case mode::ROTARY_WING:
			// vehicle is in rotary wing mode
			_vtol_vehicle_status.vtol_in_rw_mode = true;
			_vtol_vehicle_status.vtol_in_trans_mode = false;
			_vtol_vehicle_status.in_transition_to_fw = false;

			_vtol_type->update_mc_state();
			_v_att_sp_pub.publish(_v_att_sp);

			break;

		case mode::FIXED_WING:
			// vehicle is in fw mode
			_vtol_vehicle_status.vtol_in_rw_mode = false;
			_vtol_vehicle_status.vtol_in_trans_mode = false;
			_vtol_vehicle_status.in_transition_to_fw = false;

			if (fw_att_sp_updated) {
				_vtol_type->update_fw_state();
				_v_att_sp_pub.publish(_v_att_sp);
			}

			break;
		}

		_vtol_type->fill_actuator_outputs();
		_actuators_0_pub.publish(_actuators_out_0);
		_actuators_1_pub.publish(_actuators_out_1);

		// Advertise/Publish vtol vehicle status
		_vtol_vehicle_status.timestamp = hrt_absolute_time();
		_vtol_vehicle_status_pub.publish(_vtol_vehicle_status);
	}

	perf_end(_loop_perf);
}

int
VtolAttitudeControl::task_spawn(int argc, char *argv[])
{
	VtolAttitudeControl *instance = new VtolAttitudeControl();

	if (instance) {
		_object.store(instance);
		_task_id = task_id_is_work_queue;

		if (instance->init()) {
			return PX4_OK;
		}

	} else {
		PX4_ERR("alloc failed");
	}

	delete instance;
	_object.store(nullptr);
	_task_id = -1;

	return PX4_ERROR;
}

int
VtolAttitudeControl::custom_command(int argc, char *argv[])
{
	return print_usage("unknown command");
}

int
VtolAttitudeControl::print_usage(const char *reason)
{
	if (reason) {
		PX4_WARN("%s\n", reason);
	}

	PRINT_MODULE_DESCRIPTION(
		R"DESCR_STR(
### Description
fw_att_control is the fixed wing attitude controller.
)DESCR_STR");

	PRINT_MODULE_USAGE_COMMAND("start");
	PRINT_MODULE_USAGE_NAME("vtol_att_control", "controller");
	PRINT_MODULE_USAGE_DEFAULT_COMMANDS();

	return 0;
}

int vtol_att_control_main(int argc, char *argv[])
{
	return VtolAttitudeControl::main(argc, argv);
}<|MERGE_RESOLUTION|>--- conflicted
+++ resolved
@@ -208,9 +208,6 @@
 VtolAttitudeControl::quadchute(QuadchuteReason reason)
 {
 	if (!_vtol_vehicle_status.vtol_transition_failsafe) {
-<<<<<<< HEAD
-		mavlink_log_emergency(&_mavlink_log_pub, "Abort: %s", reason);
-=======
 		switch (reason) {
 		case QuadchuteReason::TransitionTimeout:
 			mavlink_log_critical(&_mavlink_log_pub, "Quadchute: timeout\t");
@@ -254,7 +251,6 @@
 			break;
 		}
 
->>>>>>> faca2b17
 		_vtol_vehicle_status.vtol_transition_failsafe = true;
 	}
 }
