--- conflicted
+++ resolved
@@ -68,26 +68,6 @@
 
 	bool send() override
 	{
-<<<<<<< HEAD
-		const unsigned last_generation = _mavlink_log_sub.get_last_generation();
-
-		mavlink_log_s mavlink_log;
-
-		if (_mavlink_log_sub.update(&mavlink_log)) {
-			if (_mavlink_log_sub.get_last_generation() != (last_generation + 1)) {
-				_missed_msg_count++;
-				PX4_ERR("channel %d has missed %d mavlink log messages", _mavlink->get_channel(), _missed_msg_count);
-			}
-
-			if (_mavlink->is_connected() && (_mavlink->get_free_tx_buf() >= get_size())) {
-				mavlink_statustext_t msg{};
-				const char *text = mavlink_log.text;
-				constexpr unsigned max_chunk_size = sizeof(msg.text);
-				msg.severity = mavlink_log.severity;
-				msg.chunk_seq = 0;
-				msg.id = _id++;
-				unsigned text_size;
-=======
 		if (_mavlink->is_connected()) {
 			while (_mavlink_log_sub.updated() && (_mavlink->get_free_tx_buf() >= get_size())) {
 
@@ -104,7 +84,6 @@
 							PX4_DEBUG("channel %d has missed %d mavlink log messages", _mavlink->get_channel(),
 								  perf_event_count(_missed_msg_count_perf));
 						}
->>>>>>> faca2b17
 
 						mavlink_statustext_t msg{};
 						const char *text = mavlink_log.text;
