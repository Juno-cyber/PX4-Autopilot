--- conflicted
+++ resolved
@@ -5138,13 +5138,8 @@
 	{
 		obstacle_distance_s obstacle_distance;
 
-<<<<<<< HEAD
-		if (_obstacle_distance_fused_sub->update(&_obstacle_distance_time, &obstacle_distance)) {
-			mavlink_obstacle_distance_t msg = {};
-=======
 		if (_obstacle_distance_fused_sub.update(&obstacle_distance)) {
 			mavlink_obstacle_distance_t msg{};
->>>>>>> 1f4b2d1d
 
 			msg.time_usec = obstacle_distance.timestamp;
 			msg.sensor_type = obstacle_distance.sensor_type;
