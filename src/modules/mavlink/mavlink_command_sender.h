/****************************************************************************
 *
 *   Copyright (c) 2017 PX4 Development Team. All rights reserved.
 *
 * Redistribution and use in source and binary forms, with or without
 * modification, are permitted provided that the following conditions
 * are met:
 *
 * 1. Redistributions of source code must retain the above copyright
 *    notice, this list of conditions and the following disclaimer.
 * 2. Redistributions in binary form must reproduce the above copyright
 *    notice, this list of conditions and the following disclaimer in
 *    the documentation and/or other materials provided with the
 *    distribution.
 * 3. Neither the name PX4 nor the names of its contributors may be
 *    used to endorse or promote products derived from this software
 *    without specific prior written permission.
 *
 * THIS SOFTWARE IS PROVIDED BY THE COPYRIGHT HOLDERS AND CONTRIBUTORS
 * "AS IS" AND ANY EXPRESS OR IMPLIED WARRANTIES, INCLUDING, BUT NOT
 * LIMITED TO, THE IMPLIED WARRANTIES OF MERCHANTABILITY AND FITNESS
 * FOR A PARTICULAR PURPOSE ARE DISCLAIMED. IN NO EVENT SHALL THE
 * COPYRIGHT OWNER OR CONTRIBUTORS BE LIABLE FOR ANY DIRECT, INDIRECT,
 * INCIDENTAL, SPECIAL, EXEMPLARY, OR CONSEQUENTIAL DAMAGES (INCLUDING,
 * BUT NOT LIMITED TO, PROCUREMENT OF SUBSTITUTE GOODS OR SERVICES; LOSS
 * OF USE, DATA, OR PROFITS; OR BUSINESS INTERRUPTION) HOWEVER CAUSED
 * AND ON ANY THEORY OF LIABILITY, WHETHER IN CONTRACT, STRICT
 * LIABILITY, OR TORT (INCLUDING NEGLIGENCE OR OTHERWISE) ARISING IN
 * ANY WAY OUT OF THE USE OF THIS SOFTWARE, EVEN IF ADVISED OF THE
 * POSSIBILITY OF SUCH DAMAGE.
 *
 ****************************************************************************/

/**
 * @file mavlink_command_sender.h
 * Mavlink commands sender with support for retransmission.
 *
 * @author Julian Oes <julian@oes.ch>
 */

#pragma once

#include <px4_platform_common/tasks.h>
#include <px4_platform_common/sem.h>
#include <drivers/drv_hrt.h>

#include <uORB/topics/vehicle_command.h>
#include <uORB/topics/vehicle_command_ack.h>

#include "timestamped_list.h"
#include "mavlink_bridge_header.h"
#include <v2.0/mavlink_types.h>

/**
 * @class MavlinkCommandSender
 */
class MavlinkCommandSender
{
public:
	/**
	 * initialize: call this once on startup (this function is not thread-safe!)
	 */
	static void initialize();

	static MavlinkCommandSender &instance();

	/**
	 * Send a command on a channel and keep it in a queue for retransmission.
	 * thread-safe
	 * @return 0 on success, <0 otherwise
	 */
	int handle_vehicle_command(const struct vehicle_command_s &command, mavlink_channel_t channel);

	/**
	 * Check timeouts to verify if an commands need retransmission.
	 * thread-safe
	 */
	void check_timeout(mavlink_channel_t channel);

	/**
	 * Handle mavlink command_ack.
	 * thread-safe
	 */
	void handle_mavlink_command_ack(const mavlink_command_ack_t &ack, uint8_t from_sysid, uint8_t from_compid,
					uint8_t channel);

private:
	MavlinkCommandSender() = default;

	~MavlinkCommandSender();

	static void lock()
	{
		do {} while (px4_sem_wait(&_lock) != 0);
	}

	static void unlock()
	{
		px4_sem_post(&_lock);
	}

	static MavlinkCommandSender *_instance;
	static px4_sem_t _lock;

<<<<<<< HEAD
	typedef struct {
		mavlink_command_long_t command = {};
		hrt_abstime timestamp_us = 0;
		hrt_abstime last_time_sent_us = 0;
		// -1: channel did not request this command to be sent, -2: channel got an ack for this command
#if MAVLINK_COMM_NUM_BUFFERS == 4
		int8_t num_sent_per_channel[MAVLINK_COMM_NUM_BUFFERS] = {-1, -1, -1, -1};
#elif MAVLINK_COMM_NUM_BUFFERS == 6
		int8_t num_sent_per_channel[MAVLINK_COMM_NUM_BUFFERS] = {-1, -1, -1, -1, -1, -1};
#else
#error Unknown number of MAVLINK_COMM_NUM_BUFFERS
#endif

	} command_item_t;
=======
	// There are MAVLINK_COMM_0 to MAVLINK_COMM_3, so it should be 4.
	static const unsigned MAX_MAVLINK_CHANNEL = 4;

	struct command_item_s {
		mavlink_command_long_t command = {};
		hrt_abstime timestamp_us = 0;
		hrt_abstime last_time_sent_us = 0;
		int8_t num_sent_per_channel[MAX_MAVLINK_CHANNEL] = {-1, -1, -1, -1}; // -1: channel did not request this command to be sent, -2: channel got an ack for this command
	};
>>>>>>> 48f125f1

	TimestampedList<command_item_s> _commands{3};

	bool _debug_enabled = false;
	static constexpr uint8_t RETRIES = 3;
	static constexpr uint64_t TIMEOUT_US = 500000;

	/* do not allow copying or assigning this class */
	MavlinkCommandSender(const MavlinkCommandSender &) = delete;
	MavlinkCommandSender operator=(const MavlinkCommandSender &) = delete;
};<|MERGE_RESOLUTION|>--- conflicted
+++ resolved
@@ -102,8 +102,7 @@
 	static MavlinkCommandSender *_instance;
 	static px4_sem_t _lock;
 
-<<<<<<< HEAD
-	typedef struct {
+	struct command_item_s {
 		mavlink_command_long_t command = {};
 		hrt_abstime timestamp_us = 0;
 		hrt_abstime last_time_sent_us = 0;
@@ -116,18 +115,7 @@
 #error Unknown number of MAVLINK_COMM_NUM_BUFFERS
 #endif
 
-	} command_item_t;
-=======
-	// There are MAVLINK_COMM_0 to MAVLINK_COMM_3, so it should be 4.
-	static const unsigned MAX_MAVLINK_CHANNEL = 4;
-
-	struct command_item_s {
-		mavlink_command_long_t command = {};
-		hrt_abstime timestamp_us = 0;
-		hrt_abstime last_time_sent_us = 0;
-		int8_t num_sent_per_channel[MAX_MAVLINK_CHANNEL] = {-1, -1, -1, -1}; // -1: channel did not request this command to be sent, -2: channel got an ack for this command
 	};
->>>>>>> 48f125f1
 
 	TimestampedList<command_item_s> _commands{3};
 
