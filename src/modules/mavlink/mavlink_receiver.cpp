--- conflicted
+++ resolved
@@ -301,13 +301,10 @@
 		handle_message_gimbal_device_information(msg);
 		break;
 
-<<<<<<< HEAD
 	case MAVLINK_MSG_ID_TERRAIN_DATA:
 		_terrain_uploader.handleTerrainData(msg);
 		break;
 
-=======
->>>>>>> 0f29b871
 	default:
 		break;
 	}
@@ -520,7 +517,38 @@
 			send_ack = true;
 		}
 
-<<<<<<< HEAD
+	} else if (cmd_mavlink.command == MAV_CMD_DO_SET_ACTUATOR) {
+		// since we're only paying attention to 3 AUX outputs, the
+		// index should be 0, otherwise ignore the message
+		if (((int) vehicle_command.param7) == 0) {
+			actuator_controls_s actuator_controls{};
+			// update with existing values to avoid changing unspecified controls
+			_actuator_controls_3_sub.update(&actuator_controls);
+
+			actuator_controls.timestamp = hrt_absolute_time();
+
+			bool updated = false;
+
+			if (PX4_ISFINITE(vehicle_command.param1)) {
+				actuator_controls.control[5] = vehicle_command.param1;
+				updated = true;
+			}
+
+			if (PX4_ISFINITE(vehicle_command.param2)) {
+				actuator_controls.control[6] = vehicle_command.param2;
+				updated = true;
+			}
+
+			if (PX4_ISFINITE(vehicle_command.param3)) {
+				actuator_controls.control[7] = vehicle_command.param3;
+				updated = true;
+			}
+
+			if (updated) {
+				_actuator_controls_pubs[3].publish(actuator_controls);
+			}
+		}
+
 	} else if (cmd_mavlink.command == MAV_CMD_DO_AUTOTUNE_ENABLE) {
 
 		bool has_module = true;
@@ -644,41 +672,6 @@
 		send_ack = true;
 
 	} else {
-=======
-	} else if (cmd_mavlink.command == MAV_CMD_DO_SET_ACTUATOR) {
-		// since we're only paying attention to 3 AUX outputs, the
-		// index should be 0, otherwise ignore the message
-		if (((int) vehicle_command.param7) == 0) {
-			actuator_controls_s actuator_controls{};
-			// update with existing values to avoid changing unspecified controls
-			_actuator_controls_3_sub.update(&actuator_controls);
-
-			actuator_controls.timestamp = hrt_absolute_time();
-
-			bool updated = false;
-
-			if (PX4_ISFINITE(vehicle_command.param1)) {
-				actuator_controls.control[5] = vehicle_command.param1;
-				updated = true;
-			}
-
-			if (PX4_ISFINITE(vehicle_command.param2)) {
-				actuator_controls.control[6] = vehicle_command.param2;
-				updated = true;
-			}
-
-			if (PX4_ISFINITE(vehicle_command.param3)) {
-				actuator_controls.control[7] = vehicle_command.param3;
-				updated = true;
-			}
-
-			if (updated) {
-				_actuator_controls_pubs[3].publish(actuator_controls);
-			}
-		}
->>>>>>> 0f29b871
-
-	} else {
 		send_ack = false;
 
 		if (msg->sysid == mavlink_system.sysid && msg->compid == mavlink_system.compid) {
@@ -702,20 +695,6 @@
 				// from the logger.
 				_mavlink->try_start_ulog_streaming(msg->sysid, msg->compid);
 			}
-
-<<<<<<< HEAD
-		} else if (cmd_mavlink.command == MAV_CMD_DO_CHANGE_SPEED) {
-			vehicle_control_mode_s control_mode{};
-			_control_mode_sub.copy(&control_mode);
-
-			if (control_mode.flag_control_offboard_enabled) {
-				// Not differentiating between airspeed and groundspeed yet
-				set_offb_cruising_speed(cmd_mavlink.param2);
-			}
-=======
-		} else if (cmd_mavlink.command == MAV_CMD_LOGGING_STOP) {
-			_mavlink->request_stop_ulog_streaming();
->>>>>>> 0f29b871
 		}
 
 		if (!send_ack) {
@@ -3009,94 +2988,6 @@
 	}
 }
 
-void
-MavlinkReceiver::handle_message_gimbal_manager_set_manual_control(mavlink_message_t *msg)
-{
-	mavlink_gimbal_manager_set_manual_control_t set_manual_control_msg;
-	mavlink_msg_gimbal_manager_set_manual_control_decode(msg, &set_manual_control_msg);
-
-	gimbal_manager_set_manual_control_s set_manual_control{};
-	set_manual_control.timestamp = hrt_absolute_time();
-	set_manual_control.origin_sysid = msg->sysid;
-	set_manual_control.origin_compid = msg->compid;
-	set_manual_control.target_system = set_manual_control_msg.target_system;
-	set_manual_control.target_component = set_manual_control_msg.target_component;
-	set_manual_control.flags = set_manual_control_msg.flags;
-	set_manual_control.gimbal_device_id = set_manual_control_msg.gimbal_device_id;
-
-	set_manual_control.pitch = set_manual_control_msg.pitch;
-	set_manual_control.yaw = set_manual_control_msg.yaw;
-	set_manual_control.pitch_rate = set_manual_control_msg.pitch_rate;
-	set_manual_control.yaw_rate = set_manual_control_msg.yaw_rate;
-
-	_gimbal_manager_set_manual_control_pub.publish(set_manual_control);
-}
-
-void
-MavlinkReceiver::handle_message_gimbal_manager_set_attitude(mavlink_message_t *msg)
-{
-	mavlink_gimbal_manager_set_attitude_t set_attitude_msg;
-	mavlink_msg_gimbal_manager_set_attitude_decode(msg, &set_attitude_msg);
-
-	gimbal_manager_set_attitude_s gimbal_attitude{};
-	gimbal_attitude.timestamp = hrt_absolute_time();
-	gimbal_attitude.origin_sysid = msg->sysid;
-	gimbal_attitude.origin_compid = msg->compid;
-	gimbal_attitude.target_system = set_attitude_msg.target_system;
-	gimbal_attitude.target_component = set_attitude_msg.target_component;
-	gimbal_attitude.flags = set_attitude_msg.flags;
-	gimbal_attitude.gimbal_device_id = set_attitude_msg.gimbal_device_id;
-
-	matrix::Quatf q(set_attitude_msg.q);
-	q.copyTo(gimbal_attitude.q);
-
-	gimbal_attitude.angular_velocity_x = set_attitude_msg.angular_velocity_x;
-	gimbal_attitude.angular_velocity_y = set_attitude_msg.angular_velocity_y;
-	gimbal_attitude.angular_velocity_z = set_attitude_msg.angular_velocity_z;
-
-	_gimbal_manager_set_attitude_pub.publish(gimbal_attitude);
-}
-
-void
-MavlinkReceiver::handle_message_gimbal_device_information(mavlink_message_t *msg)
-{
-
-	mavlink_gimbal_device_information_t gimbal_device_info_msg;
-	mavlink_msg_gimbal_device_information_decode(msg, &gimbal_device_info_msg);
-
-	gimbal_device_information_s gimbal_information{};
-	gimbal_information.timestamp = hrt_absolute_time();
-
-	static_assert(sizeof(gimbal_information.vendor_name) == sizeof(gimbal_device_info_msg.vendor_name),
-		      "vendor_name length doesn't match");
-	static_assert(sizeof(gimbal_information.model_name) == sizeof(gimbal_device_info_msg.model_name),
-		      "model_name length doesn't match");
-	static_assert(sizeof(gimbal_information.custom_name) == sizeof(gimbal_device_info_msg.custom_name),
-		      "custom_name length doesn't match");
-	memcpy(gimbal_information.vendor_name, gimbal_device_info_msg.vendor_name, sizeof(gimbal_information.vendor_name));
-	memcpy(gimbal_information.model_name, gimbal_device_info_msg.model_name, sizeof(gimbal_information.model_name));
-	memcpy(gimbal_information.custom_name, gimbal_device_info_msg.custom_name, sizeof(gimbal_information.custom_name));
-	gimbal_device_info_msg.vendor_name[sizeof(gimbal_device_info_msg.vendor_name) - 1] = '\0';
-	gimbal_device_info_msg.model_name[sizeof(gimbal_device_info_msg.model_name) - 1] = '\0';
-	gimbal_device_info_msg.custom_name[sizeof(gimbal_device_info_msg.custom_name) - 1] = '\0';
-
-	gimbal_information.firmware_version = gimbal_device_info_msg.firmware_version;
-	gimbal_information.hardware_version = gimbal_device_info_msg.hardware_version;
-	gimbal_information.cap_flags = gimbal_device_info_msg.cap_flags;
-	gimbal_information.custom_cap_flags = gimbal_device_info_msg.custom_cap_flags;
-	gimbal_information.uid = gimbal_device_info_msg.uid;
-
-	gimbal_information.pitch_max = gimbal_device_info_msg.pitch_max;
-	gimbal_information.pitch_min = gimbal_device_info_msg.pitch_min;
-
-	gimbal_information.yaw_max = gimbal_device_info_msg.yaw_max;
-	gimbal_information.yaw_min = gimbal_device_info_msg.yaw_min;
-
-	gimbal_information.gimbal_device_compid = msg->compid;
-
-	_gimbal_device_information_pub.publish(gimbal_information);
-}
-
 /**
  * Receive data from UART/UDP
  */
