--- conflicted
+++ resolved
@@ -92,7 +92,6 @@
  */
 #define NAVIGATOR_MODE_ARRAY_SIZE 9
 
-<<<<<<< HEAD
 struct custom_action_s {
 	int8_t id;
 	uint64_t timeout;
@@ -100,9 +99,6 @@
 	uint64_t start_time;
 };
 
-
-=======
->>>>>>> 48f125f1
 class Navigator : public ModuleBase<Navigator>, public ModuleParams
 {
 public:
@@ -294,23 +290,16 @@
 
 	void 		set_mission_failure(const char *reason);
 
-<<<<<<< HEAD
 	void 		setTerrainFollowerState();
 
-=======
->>>>>>> 48f125f1
 	void 		setMissionLandingInProgress(bool in_progress) { _mission_landing_in_progress = in_progress; }
 
 	bool 		getMissionLandingInProgress() { return _mission_landing_in_progress; }
 
-<<<<<<< HEAD
 	bool			get_in_custom_action() { return _in_custom_action; }
 	custom_action_s	get_custom_action() { return _custom_action; }
 	void			set_custom_action(const custom_action_s &custom_action) { _custom_action = custom_action; }
 
-	// MISSION
-=======
->>>>>>> 48f125f1
 	bool		is_planned_mission() const { return _navigation_mode == &_mission; }
 	bool		on_mission_landing() { return _mission.landing(); }
 	bool		start_mission_landing() { return _mission.land_start(); }
@@ -397,14 +386,9 @@
 
 	orb_advert_t	_mavlink_log_pub{nullptr};	/**< the uORB advert to send messages over mavlink */
 
-<<<<<<< HEAD
-	uORB::PublicationQueued<vehicle_command_s>	_vehicle_cmd_pub{ORB_ID(vehicle_command)};
-	uORB::PublicationQueued<vehicle_command_ack_s>	_vehicle_cmd_ack_pub{ORB_ID(vehicle_command_ack)};
-	uORB::PublicationQueued<vehicle_command_cancel_s>	_vehicle_cmd_cancel_pub{ORB_ID(vehicle_command_cancel)};
-=======
 	uORB::Publication<vehicle_command_ack_s>	_vehicle_cmd_ack_pub{ORB_ID(vehicle_command_ack)};
 	uORB::Publication<vehicle_command_s>	_vehicle_cmd_pub{ORB_ID(vehicle_command)};
->>>>>>> 48f125f1
+	uORB::Publication<vehicle_command_cancel_s>	_vehicle_cmd_cancel_pub{ORB_ID(vehicle_command_cancel)};
 
 	// Subscriptions
 	home_position_s					_home_pos{};		/**< home position for RTL */
@@ -466,10 +450,7 @@
 	float _mission_cruising_speed_fw{-1.0f};
 	float _mission_throttle{NAN};
 
-<<<<<<< HEAD
-=======
-
->>>>>>> 48f125f1
+
 	bool _mission_landing_in_progress{false};	// this flag gets set if the mission is currently executing on a landing pattern
 	// if mission mode is inactive, this flag will be cleared after 2 seconds
 
