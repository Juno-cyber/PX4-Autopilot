/****************************************************************************
 *
 *   Copyright (c) 2013-2020 PX4 Development Team. All rights reserved.
 *
 * Redistribution and use in source and binary forms, with or without
 * modification, are permitted provided that the following conditions
 * are met:
 *
 * 1. Redistributions of source code must retain the above copyright
 *    notice, this list of conditions and the following disclaimer.
 * 2. Redistributions in binary form must reproduce the above copyright
 *    notice, this list of conditions and the following disclaimer in
 *    the documentation and/or other materials provided with the
 *    distribution.
 * 3. Neither the name PX4 nor the names of its contributors may be
 *    used to endorse or promote products derived from this software
 *    without specific prior written permission.
 *
 * THIS SOFTWARE IS PROVIDED BY THE COPYRIGHT HOLDERS AND CONTRIBUTORS
 * "AS IS" AND ANY EXPRESS OR IMPLIED WARRANTIES, INCLUDING, BUT NOT
 * LIMITED TO, THE IMPLIED WARRANTIES OF MERCHANTABILITY AND FITNESS
 * FOR A PARTICULAR PURPOSE ARE DISCLAIMED. IN NO EVENT SHALL THE
 * COPYRIGHT OWNER OR CONTRIBUTORS BE LIABLE FOR ANY DIRECT, INDIRECT,
 * INCIDENTAL, SPECIAL, EXEMPLARY, OR CONSEQUENTIAL DAMAGES (INCLUDING,
 * BUT NOT LIMITED TO, PROCUREMENT OF SUBSTITUTE GOODS OR SERVICES; LOSS
 * OF USE, DATA, OR PROFITS; OR BUSINESS INTERRUPTION) HOWEVER CAUSED
 * AND ON ANY THEORY OF LIABILITY, WHETHER IN CONTRACT, STRICT
 * LIABILITY, OR TORT (INCLUDING NEGLIGENCE OR OTHERWISE) ARISING IN
 * ANY WAY OUT OF THE USE OF THIS SOFTWARE, EVEN IF ADVISED OF THE
 * POSSIBILITY OF SUCH DAMAGE.
 *
 ****************************************************************************/
/**
 * @file rtl.cpp
 *
 * Helper class to access RTL
 *
 * @author Julian Oes <julian@oes.ch>
 * @author Anton Babushkin <anton.babushkin@me.com>
 * @author Julian Kent <julian@auterion.com>
 */

#include "rtl.h"
#include "navigator.h"
#include <dataman/dataman.h>

#include <lib/ecl/geo/geo.h>


static constexpr float DELAY_SIGMA = 0.01f;

using namespace time_literals;
using namespace math;

RTL::RTL(Navigator *navigator, TerrainFollowerWrapper &terrain_follower) :
	MissionBlock(navigator),
	ModuleParams(navigator),
	_terrain_follower(terrain_follower)
{
}

void RTL::on_inactivation()
{
	if (_navigator->get_precland()->is_activated()) {
		_navigator->get_precland()->on_inactivation();
	}
}

void RTL::on_inactive()
{
	// Reset RTL state.
	_rtl_state = RTL_STATE_NONE;

	find_RTL_destination();
}

void RTL::find_RTL_destination(bool force_update)
{
	// don't update RTL destination faster than 1 Hz
	if (!force_update && hrt_elapsed_time(&_destination_check_time) < 1_s) {
		return;
	}

	if (!_navigator->home_position_valid()) {
		return;
	}

	_destination_check_time = hrt_absolute_time();

	// get home position:
	home_position_s &home_landing_position = *_navigator->get_home_position();

	// get global position
	const vehicle_global_position_s &global_position = *_navigator->get_global_position();

	// set destination to home per default, then check if other valid landing spot is closer
	_destination.set(home_landing_position);

	// get distance to home position
	double dlat = home_landing_position.lat - global_position.lat;
	double dlon = home_landing_position.lon - global_position.lon;

	double lon_scale = cos(radians(global_position.lat));

	auto coord_dist_sq = [lon_scale](double lat_diff, double lon_diff) -> double {
		double lon_diff_scaled =  lon_scale * matrix::wrap(lon_diff, -180., 180.);
		return lat_diff * lat_diff + lon_diff_scaled * lon_diff_scaled;
	};

	double min_dist_squared = coord_dist_sq(dlat, dlon);

	_destination.type = RTL_DESTINATION_HOME;

	const bool vtol_in_rw_mode = _navigator->get_vstatus()->is_vtol
				     && _navigator->get_vstatus()->vehicle_type == vehicle_status_s::VEHICLE_TYPE_ROTARY_WING;


	// consider the mission landing if not RTL_HOME type set
	if (rtl_type() != RTL_HOME && _navigator->get_mission_start_land_available()) {
		double mission_landing_lat;
		double mission_landing_lon;
		float mission_landing_alt;
		RTLDestinationType destination_type = RTL_DESTINATION_MISSION_LANDING;

		if (vtol_in_rw_mode) {
			mission_landing_lat = _navigator->get_mission_landing_lat();
			mission_landing_lon = _navigator->get_mission_landing_lon();
			mission_landing_alt = _navigator->get_mission_landing_alt();
			destination_type = RTL_DESTINATION_HOME;

		} else {
			mission_landing_lat = _navigator->get_mission_landing_start_lat();
			mission_landing_lon = _navigator->get_mission_landing_start_lon();
			mission_landing_alt = _navigator->get_mission_landing_start_alt();
		}

		// compare home position to landing position to decide which is closer
		dlat = mission_landing_lat - global_position.lat;
		dlon = mission_landing_lon - global_position.lon;
		double dist_squared = coord_dist_sq(dlat, dlon);

		// set destination to mission landing if closest or in RTL_LAND or RTL_MISSION (so not in RTL_CLOSEST)
		if (dist_squared < min_dist_squared || rtl_type() != RTL_CLOSEST) {
			min_dist_squared = dist_squared;
			_destination.lat = mission_landing_lat;
			_destination.lon = mission_landing_lon;
			_destination.alt = mission_landing_alt;
			_destination.type = destination_type;


		}
	}

	// do not consider rally point if RTL type is set to RTL_MISSION, so exit function and use either home or mission landing
	if (rtl_type() == RTL_MISSION) {
		return;
	}

	// compare to safe landing positions
	mission_safe_point_s closest_safe_point {};
	mission_stats_entry_s stats;
	int ret = dm_read(DM_KEY_SAFE_POINTS, 0, &stats, sizeof(mission_stats_entry_s));
	int num_safe_points = 0;

	if (ret == sizeof(mission_stats_entry_s)) {
		num_safe_points = stats.num_items;
	}

	// check if a safe point is closer than home or landing
	int closest_index = 0;

	for (int current_seq = 1; current_seq <= num_safe_points; ++current_seq) {
		mission_safe_point_s mission_safe_point;

		if (dm_read(DM_KEY_SAFE_POINTS, current_seq, &mission_safe_point, sizeof(mission_safe_point_s)) !=
		    sizeof(mission_safe_point_s)) {
			PX4_ERR("dm_read failed");
			continue;
		}

		// TODO: take altitude into account for distance measurement
		dlat = mission_safe_point.lat - global_position.lat;
		dlon = mission_safe_point.lon - global_position.lon;
		double dist_squared = coord_dist_sq(dlat, dlon);

		if (dist_squared < min_dist_squared) {
			closest_index = current_seq;
			min_dist_squared = dist_squared;
			closest_safe_point = mission_safe_point;
		}
	}

	if (closest_index > 0) {
		_destination.type = RTL_DESTINATION_SAFE_POINT;

		// There is a safe point closer than home/mission landing
		// TODO: handle all possible mission_safe_point.frame cases
		switch (closest_safe_point.frame) {
		case 0: // MAV_FRAME_GLOBAL
			_destination.lat = closest_safe_point.lat;
			_destination.lon = closest_safe_point.lon;
			_destination.alt = closest_safe_point.alt;
			_destination.yaw = home_landing_position.yaw;
			break;

		case 3: // MAV_FRAME_GLOBAL_RELATIVE_ALT
			_destination.lat = closest_safe_point.lat;
			_destination.lon = closest_safe_point.lon;
			_destination.alt = closest_safe_point.alt + home_landing_position.alt; // alt of safe point is rel to home
			_destination.yaw = home_landing_position.yaw;
			break;

		default:
			mavlink_log_critical(_navigator->get_mavlink_log_pub(), "RTL: unsupported MAV_FRAME");
			break;
		}
	}

	// figure out how long the RTL will take
	float rtl_xy_speed, rtl_z_speed;
<<<<<<< HEAD
	bool is_windspeed;
	get_rtl_xy_z_speed(rtl_xy_speed, rtl_z_speed, is_windspeed);
=======
	get_rtl_xy_z_speed(rtl_xy_speed, rtl_z_speed);
>>>>>>> 0f29b871

	matrix::Vector3f to_destination_vec;
	get_vector_to_next_waypoint(global_position.lat, global_position.lon, _destination.lat, _destination.lon,
				    &to_destination_vec(0), &to_destination_vec(1));
	to_destination_vec(2) = _destination.alt - global_position.alt;

<<<<<<< HEAD
	matrix::Vector2f wind = is_windspeed ? get_wind() : matrix::Vector2f(0, 0);
	float time_to_home_s = time_to_home(to_destination_vec, wind, rtl_xy_speed, rtl_z_speed);
=======
	float time_to_home_s = time_to_home(to_destination_vec, get_wind(), rtl_xy_speed, rtl_z_speed);
>>>>>>> 0f29b871

	float rtl_flight_time_ratio = time_to_home_s / (60 * _param_rtl_flt_time.get());
	rtl_flight_time_s rtl_flight_time{};
	rtl_flight_time.timestamp = hrt_absolute_time();
	rtl_flight_time.rtl_limit_fraction = rtl_flight_time_ratio;
	rtl_flight_time.rtl_time_s = time_to_home_s;
	_rtl_flight_time_pub.publish(rtl_flight_time);
}

void RTL::on_activation()
{
	setClimbDone(false);
	setClimbAndReturnDone(false);

	_deny_mission_landing = _navigator->get_vstatus()->is_vtol
				&& _navigator->get_vstatus()->vehicle_type == vehicle_status_s::VEHICLE_TYPE_ROTARY_WING;

	_terrain_follower.reset();
	_navigator->setTerrainFollowerState();

	// output the correct message, depending on where the RTL destination is
	switch (_destination.type) {
	case RTL_DESTINATION_HOME:
		mavlink_log_info(_navigator->get_mavlink_log_pub(), "RTL: landing at home position.");
		break;

	case RTL_DESTINATION_MISSION_LANDING:
		mavlink_log_info(_navigator->get_mavlink_log_pub(), "RTL: landing at mission landing.");
		break;

	case RTL_DESTINATION_SAFE_POINT:
		mavlink_log_info(_navigator->get_mavlink_log_pub(), "RTL: landing at safe landing point.");
		break;
	}

	const vehicle_global_position_s &global_position = *_navigator->get_global_position();

	_rtl_loiter_rad = _param_rtl_loiter_rad.get();

	if (_navigator->get_vstatus()->vehicle_type == vehicle_status_s::VEHICLE_TYPE_ROTARY_WING) {
		_rtl_alt = calculate_return_alt_from_cone_half_angle((float)_param_rtl_cone_half_angle_deg.get());

	} else {
		_rtl_alt = max(global_position.alt, max(_destination.alt,
							_navigator->get_home_position()->alt + _param_rtl_return_alt.get()));
	}

	if (_navigator->get_land_detected()->landed) {
		// For safety reasons don't go into RTL if landed.
		_rtl_state = RTL_STATE_LANDED;

	} else if ((_destination.type == RTL_DESTINATION_MISSION_LANDING) && _navigator->getMissionLandingInProgress()) {
		// we were just on a mission landing, set _rtl_state past RTL_STATE_RETURN such that navigator will engage mission mode,
		// which will continue executing the landing
		_rtl_state = RTL_STATE_DESCEND;


	} else if ((global_position.alt < _destination.alt + _param_rtl_return_alt.get()) || _rtl_alt_min) {

		// If lower than return altitude, climb up first.
		// If rtl_alt_min is true then forcing altitude change even if above.
		_rtl_state = RTL_STATE_CLIMB;

	} else {
		// Otherwise go straight to return
		_rtl_state = RTL_STATE_RETURN;
	}

	setClimbAndReturnDone(_rtl_state > RTL_STATE_RETURN);
	setClimbDone(_rtl_state > RTL_STATE_CLIMB);

	set_rtl_item(true);

}

void RTL::on_active()
{
	bool reload_mission_items = false;
	bool mission_item_reached = is_mission_item_reached();

	_navigator->setTerrainFollowerState();

	if (mission_item_reached || (hrt_absolute_time() - _time_last_terrain_checked > 3 * 1000 * 1000
				     && !_terrain_follower.hasIntermediateMissionItem())) {

		reload_mission_items = _terrain_follower.updateIntermediateMissionItem(mission_item_reached);
		_time_last_terrain_checked = hrt_absolute_time();
	}

	if (_rtl_state != RTL_STATE_LANDED && (mission_item_reached || reload_mission_items)) {

		if (!reload_mission_items) {
			advance_rtl();
		}

		if (_terrain_follower.hasIntermediateMissionItem()) {
			set_intermediate_item();

		} else {
			const bool do_user_feedback = !reload_mission_items;
			set_rtl_item(do_user_feedback);
		}
	}

	if (_rtl_state == RTL_STATE_LAND && _param_rtl_pld_md.get() > 0) {
		_navigator->get_precland()->on_active();

	} else if (_navigator->get_precland()->is_activated()) {
		_navigator->get_precland()->on_inactivation();
	}
}

void RTL::set_intermediate_item()
{
	_mission_item = _terrain_follower.getIntermediateMissionItem();
	publishMissionItem();
}

void RTL::publishMissionItem()
{
	position_setpoint_triplet_s *pos_sp_triplet = _navigator->get_position_setpoint_triplet();

	reset_mission_item_reached();

	// Execute command if set
	if (!item_contains_position(_mission_item)) {
		issue_command(_mission_item);
	}

	// Convert mission item to current position setpoint and make it valid.
	mission_apply_limitation(_mission_item);

	if (mission_item_to_position_setpoint(_mission_item, &pos_sp_triplet->current)) {
		_navigator->set_position_setpoint_triplet_updated();
	}
}

void RTL::set_rtl_item(bool do_user_feedback)
{
	// RTL_TYPE: mission landing.
	// Landing using planned mission landing, fly to DO_LAND_START instead of returning _destination.
	// After reaching DO_LAND_START, do nothing, let navigator takeover with mission landing.
	if (_destination.type == RTL_DESTINATION_MISSION_LANDING) {
		if (_rtl_state > RTL_STATE_RETURN) {
			if (_navigator->start_mission_landing()) {
				mavlink_log_info(_navigator->get_mavlink_log_pub(), "RTL: using mission landing");
				return;

			} else {
				// Otherwise use regular RTL.
				mavlink_log_critical(_navigator->get_mavlink_log_pub(), "RTL: unable to use mission landing");
			}
		}
	}

	_navigator->set_can_loiter_at_sp(false);

	const vehicle_global_position_s &gpos = *_navigator->get_global_position();

	position_setpoint_triplet_s *pos_sp_triplet = _navigator->get_position_setpoint_triplet();

	const float destination_dist = get_distance_to_next_waypoint(_destination.lat, _destination.lon, gpos.lat, gpos.lon);
	const float descend_altitude_target = min(_destination.alt + _param_rtl_descend_alt.get(), gpos.alt);
	const float loiter_altitude = min(descend_altitude_target, _rtl_alt);

	switch (_rtl_state) {
	case RTL_STATE_CLIMB: {

			// do not use LOITER_TO_ALT for rotary wing mode as it would then always climb to at least MIS_LTRMIN_ALT,
			// even if current climb altitude is below (e.g. RTL immediately after take off)
			if (_navigator->get_vstatus()->vehicle_type == vehicle_status_s::VEHICLE_TYPE_ROTARY_WING) {
				_mission_item.nav_cmd = NAV_CMD_WAYPOINT;

			} else {
				_mission_item.nav_cmd = NAV_CMD_LOITER_TO_ALT;
			}


			_mission_item.lat = gpos.lat;
			_mission_item.lon = gpos.lon;
			_mission_item.altitude = _rtl_alt;
			_mission_item.altitude_is_relative = false;
			_mission_item.yaw = _navigator->get_local_position()->heading;
			_mission_item.acceptance_radius = _navigator->get_acceptance_radius();
			_mission_item.time_inside = 0.0f;
			_mission_item.autocontinue = true;
			_mission_item.origin = ORIGIN_ONBOARD;

			mavlink_log_info(_navigator->get_mavlink_log_pub(), "RTL: climb to %d m (%d m above destination)",
					 (int)ceilf(_rtl_alt), (int)ceilf(_rtl_alt - _destination.alt));
			break;
		}

	case RTL_STATE_RETURN: {
			// Don't change altitude.
			_mission_item.nav_cmd = NAV_CMD_WAYPOINT;
			_mission_item.lat = _destination.lat;
			_mission_item.lon = _destination.lon;
			_mission_item.altitude = _rtl_alt;
			_mission_item.altitude_is_relative = false;

			// Use destination yaw if close to _destination.
			// Check if we are pretty close to the destination already.
			if (destination_dist < _param_rtl_min_dist.get()) {
				_mission_item.yaw = _destination.yaw;

			} else {
				// Use current heading to _destination.
				_mission_item.yaw = get_bearing_to_next_waypoint(gpos.lat, gpos.lon, _destination.lat, _destination.lon);
			}

			_mission_item.acceptance_radius = _navigator->get_acceptance_radius();
			_mission_item.time_inside = 0.0f;
			_mission_item.autocontinue = true;
			_mission_item.origin = ORIGIN_ONBOARD;

			if (do_user_feedback) {
				mavlink_log_info(_navigator->get_mavlink_log_pub(), "RTL: return at %d m (%d m above destination)",
						 (int)ceilf(_mission_item.altitude), (int)ceilf(_mission_item.altitude - _destination.alt));
			}

			break;
		}

	case RTL_STATE_DESCEND: {
			_mission_item.nav_cmd = NAV_CMD_LOITER_TO_ALT;

			_mission_item.lat = _destination.lat;
			_mission_item.lon = _destination.lon;
			_mission_item.altitude = loiter_altitude;
			_mission_item.altitude_is_relative = false;

			// Except for vtol which might be still off here and should point towards this location.
			const float d_current = get_distance_to_next_waypoint(gpos.lat, gpos.lon, _mission_item.lat, _mission_item.lon);

			if (_navigator->get_vstatus()->is_vtol && (d_current > _navigator->get_acceptance_radius())) {
				_mission_item.yaw = get_bearing_to_next_waypoint(gpos.lat, gpos.lon, _mission_item.lat, _mission_item.lon);

			} else {
				_mission_item.yaw = _destination.yaw;
			}

			if (_navigator->get_vstatus()->is_vtol) {
				_mission_item.loiter_radius = _rtl_loiter_rad;
			}

			_mission_item.acceptance_radius = _navigator->get_acceptance_radius();
			_mission_item.time_inside = 0.0f;
			_mission_item.autocontinue = true;
			_mission_item.origin = ORIGIN_ONBOARD;

			// Disable previous setpoint to prevent drift.
			pos_sp_triplet->previous.valid = false;

			mavlink_log_info(_navigator->get_mavlink_log_pub(), "RTL: descend to %d m (%d m above destination)",
					 (int)ceilf(_mission_item.altitude), (int)ceilf(_mission_item.altitude - _destination.alt));
			break;
		}

	case RTL_STATE_LOITER: {
			const bool autoland = (_param_rtl_land_delay.get() > FLT_EPSILON);

			// Don't change altitude.
			_mission_item.lat = _destination.lat;
			_mission_item.lon = _destination.lon;
			_mission_item.altitude = loiter_altitude;
			_mission_item.altitude_is_relative = false;
			_mission_item.yaw = _destination.yaw;
			_mission_item.loiter_radius = _navigator->get_loiter_radius();
			_mission_item.acceptance_radius = _navigator->get_acceptance_radius();
			_mission_item.time_inside = max(_param_rtl_land_delay.get(), 0.0f);
			_mission_item.autocontinue = autoland;
			_mission_item.origin = ORIGIN_ONBOARD;

			_navigator->set_can_loiter_at_sp(true);

			if (autoland) {
				_mission_item.nav_cmd = NAV_CMD_LOITER_TIME_LIMIT;
				mavlink_log_info(_navigator->get_mavlink_log_pub(), "RTL: loiter %.1fs",
						 (double)get_time_inside(_mission_item));

			} else {
				_mission_item.nav_cmd = NAV_CMD_LOITER_UNLIMITED;
				mavlink_log_info(_navigator->get_mavlink_log_pub(), "RTL: completed, loitering");
			}

			break;
		}

	case RTL_STATE_HEAD_TO_CENTER: {
			_mission_item.nav_cmd = NAV_CMD_WAYPOINT;

			_mission_item.lat = _destination.lat;
			_mission_item.lon = _destination.lon;
			_mission_item.altitude = loiter_altitude;
			_mission_item.altitude_is_relative = false;
			_mission_item.yaw = get_bearing_to_next_waypoint(gpos.lat, gpos.lon, _mission_item.lat, _mission_item.lon);
			_mission_item.acceptance_radius = _navigator->get_acceptance_radius();
			_mission_item.time_inside = 0.0f;
			_mission_item.autocontinue = true;
			_mission_item.origin = ORIGIN_ONBOARD;

			// Disable previous setpoint to prevent drift.
			pos_sp_triplet->previous.valid = false;
			break;
		}

	case RTL_STATE_TRANSITION_TO_MC: {
			set_vtol_transition_item(&_mission_item, vtol_vehicle_status_s::VEHICLE_VTOL_STATE_MC);
			break;
		}

	case RTL_MOVE_TO_LAND_HOVER_VTOL: {
			_mission_item.nav_cmd = NAV_CMD_WAYPOINT;
			_mission_item.lat = _destination.lat;
			_mission_item.lon = _destination.lon;
			_mission_item.altitude = loiter_altitude;
			_mission_item.altitude_is_relative = false;
			_mission_item.yaw = get_bearing_to_next_waypoint(gpos.lat, gpos.lon, _mission_item.lat, _mission_item.lon);
			_mission_item.acceptance_radius = _navigator->get_acceptance_radius();
			_mission_item.origin = ORIGIN_ONBOARD;
			break;
		}

	case RTL_STATE_LAND: {
			// Land at destination.
			_mission_item.nav_cmd = NAV_CMD_LAND;
			_mission_item.lat = _destination.lat;
			_mission_item.lon = _destination.lon;
			_mission_item.yaw = _destination.yaw;
			_mission_item.altitude = _destination.alt;
			_mission_item.altitude_is_relative = false;
			_mission_item.acceptance_radius = _navigator->get_acceptance_radius();
			_mission_item.time_inside = 0.0f;
			_mission_item.autocontinue = true;
			_mission_item.origin = ORIGIN_ONBOARD;
			_mission_item.land_precision = _param_rtl_pld_md.get();

			if (_mission_item.land_precision == 1) {
				_navigator->get_precland()->set_mode(PrecLandMode::Opportunistic);
				_navigator->get_precland()->on_activation();

			} else if (_mission_item.land_precision == 2) {
				_navigator->get_precland()->set_mode(PrecLandMode::Required);
				_navigator->get_precland()->on_activation();
			}

			mavlink_log_info(_navigator->get_mavlink_log_pub(), "RTL: land at destination");
			break;
		}

	case RTL_STATE_LANDED: {
			set_idle_item(&_mission_item);
			set_return_alt_min(false);
			break;
		}

	default:
		break;
	}

	// give the terrain follower the current mission item if it contains a position
	if (item_contains_position(_mission_item) && !_terrain_follower.isCurrentMissionItemValid()) {
		_terrain_follower.setCurrentMissionItem(_mission_item);
	}

	publishMissionItem();
}

void RTL::advance_rtl()
{
	// determines if the vehicle should loiter above land
	const bool descend_and_loiter = _param_rtl_land_delay.get() < -DELAY_SIGMA || _param_rtl_land_delay.get() > DELAY_SIGMA;

	// vehicle is a vtol and currently in fixed wing mode
	const bool vtol_in_fw_mode = _navigator->get_vstatus()->is_vtol
				     && _navigator->get_vstatus()->vehicle_type == vehicle_status_s::VEHICLE_TYPE_FIXED_WING;

	switch (_rtl_state) {
	case RTL_STATE_CLIMB:
		_rtl_state = RTL_STATE_RETURN;
		setClimbDone(true);
		break;

	case RTL_STATE_RETURN:
		setClimbAndReturnDone(true);

		if (vtol_in_fw_mode || descend_and_loiter) {
			_rtl_state = RTL_STATE_DESCEND;

		} else {
			_rtl_state = RTL_STATE_LAND;
		}

		break;

	case RTL_STATE_DESCEND:

		if (descend_and_loiter) {
			_rtl_state = RTL_STATE_LOITER;

		} else if (vtol_in_fw_mode) {
			_rtl_state = RTL_STATE_HEAD_TO_CENTER;

		} else {
			_rtl_state = RTL_STATE_LAND;
		}

		break;

	case RTL_STATE_LOITER:
		if (vtol_in_fw_mode) {
			_rtl_state = RTL_STATE_TRANSITION_TO_MC;

		} else {
			_rtl_state = RTL_STATE_LAND;
		}

		_rtl_state = RTL_STATE_LAND;
		break;

	case RTL_STATE_HEAD_TO_CENTER:

		_rtl_state = RTL_STATE_TRANSITION_TO_MC;

		break;

	case RTL_STATE_TRANSITION_TO_MC:

		_rtl_state = RTL_MOVE_TO_LAND_HOVER_VTOL;

		break;

	case RTL_MOVE_TO_LAND_HOVER_VTOL:

		_rtl_state = RTL_STATE_LAND;

		break;

	case RTL_STATE_LAND:
		_rtl_state = RTL_STATE_LANDED;
		break;

	default:
		break;
	}
}

float RTL::calculate_return_alt_from_cone_half_angle(float cone_half_angle_deg)
{
	const vehicle_global_position_s &gpos = *_navigator->get_global_position();

	// horizontal distance to destination
	const float destination_dist = get_distance_to_next_waypoint(_destination.lat, _destination.lon, gpos.lat, gpos.lon);

	// minium rtl altitude to use when outside of horizontal acceptance radius of target position.
	// We choose the minimum height to be two times the distance from the land position in order to
	// avoid the vehicle touching the ground while still moving horizontally.
	const float return_altitude_min_outside_acceptance_rad_amsl = _destination.alt + 2.0f *
			_navigator->get_acceptance_radius();

	float return_altitude_amsl = _destination.alt + _param_rtl_return_alt.get();

	if (destination_dist <= _navigator->get_acceptance_radius()) {
		return_altitude_amsl = _destination.alt + 2.0f * destination_dist;

	} else {

		if (cone_half_angle_deg > 0.0f && destination_dist <= _param_rtl_min_dist.get()) {

			// constrain cone half angle to meaningful values. All other cases are already handled above.
			const float cone_half_angle_rad = radians(constrain(cone_half_angle_deg, 1.0f, 89.0f));

			// minimum altitude we need in order to be within the user defined cone
			const float cone_intersection_altitude_amsl = destination_dist / tanf(cone_half_angle_rad) + _destination.alt;

			return_altitude_amsl = min(cone_intersection_altitude_amsl, return_altitude_amsl);
		}

		return_altitude_amsl = max(return_altitude_amsl, return_altitude_min_outside_acceptance_rad_amsl);
	}

	return max(return_altitude_amsl, gpos.alt);
}

<<<<<<< HEAD
void RTL::get_rtl_xy_z_speed(float &xy, float &z, bool &is_windspeed)
=======
void RTL::get_rtl_xy_z_speed(float &xy, float &z)
>>>>>>> 0f29b871
{
	uint8_t vehicle_type = _navigator->get_vstatus()->vehicle_type;
	// Caution: here be dragons!
	// Use C API to allow this code to be compiled with builds that don't have FW/MC/Rover

	if (vehicle_type != _rtl_vehicle_type) {
		_rtl_vehicle_type = vehicle_type;

		switch (vehicle_type) {
		case vehicle_status_s::VEHICLE_TYPE_ROTARY_WING:
<<<<<<< HEAD
			_rtl_xy_speed = param_find("MPC_XY_CRUISE");
			_rtl_descent_speed = param_find("MPC_Z_VEL_MAX_DN");
			break;

		case vehicle_status_s::VEHICLE_TYPE_FIXED_WING:
			_rtl_xy_speed = param_find("FW_AIRSPD_TRIM");
			_rtl_descent_speed = param_find("FW_T_SINK_MIN");
			break;

		case vehicle_status_s::VEHICLE_TYPE_ROVER:
			_rtl_xy_speed = param_find("GND_SPEED_THR_SC");
			_rtl_descent_speed = 65535;
=======
			_param_rtl_xy_speed = param_find("MPC_XY_CRUISE");
			_param_rtl_descent_speed = param_find("MPC_Z_VEL_MAX_DN");
			break;

		case vehicle_status_s::VEHICLE_TYPE_FIXED_WING:
			_param_rtl_xy_speed = param_find("FW_AIRSPD_TRIM");
			_param_rtl_descent_speed = param_find("FW_T_SINK_MIN");
			break;

		case vehicle_status_s::VEHICLE_TYPE_ROVER:
			_param_rtl_xy_speed = param_find("GND_SPEED_THR_SC");
			_param_rtl_descent_speed = PARAM_INVALID;
>>>>>>> 0f29b871
			break;
		}
	}

<<<<<<< HEAD
	is_windspeed = _rtl_vehicle_type == vehicle_status_s::VEHICLE_TYPE_FIXED_WING;

	if (param_get(_rtl_xy_speed, &xy) != 0) {
		xy = 1e6f;
	}

	if (param_get(_rtl_descent_speed, &z) != 0) {
=======
	if ((_param_rtl_xy_speed == PARAM_INVALID) || param_get(_param_rtl_xy_speed, &xy) != PX4_OK) {
		xy = 1e6f;
	}

	if ((_param_rtl_descent_speed == PARAM_INVALID) || param_get(_param_rtl_descent_speed, &z) != PX4_OK) {
>>>>>>> 0f29b871
		z = 1e6f;
	}

}

matrix::Vector2f RTL::get_wind()
{
<<<<<<< HEAD
	_wind_estimate_sub.update();
	matrix::Vector2f wind;

	if (hrt_absolute_time() - _wind_estimate_sub.get().timestamp < 2_s) {
		wind(0) = _wind_estimate_sub.get().windspeed_north;
		wind(1) = _wind_estimate_sub.get().windspeed_east;
=======
	_wind_sub.update();
	matrix::Vector2f wind;

	if (hrt_absolute_time() - _wind_sub.get().timestamp < 1_s) {
		wind(0) = _wind_sub.get().windspeed_north;
		wind(1) = _wind_sub.get().windspeed_east;
>>>>>>> 0f29b871
	}

	return wind;
}

float time_to_home(const matrix::Vector3f &to_home_vec,
		   const matrix::Vector2f &wind_velocity, float vehicle_speed_m_s, float vehicle_descent_speed_m_s)
{
	const matrix::Vector2f to_home = to_home_vec.xy();
	const float alt_change = to_home_vec(2);
	const matrix::Vector2f to_home_dir = to_home.unit_or_zero();
	const float dist_to_home = to_home.norm();

	const float wind_towards_home = wind_velocity.dot(to_home_dir);
	const float wind_across_home = matrix::Vector2f(wind_velocity - to_home_dir * wind_towards_home).norm();

	// Note: use fminf so that we don't _rely_ on wind towards home to make RTL more efficient
	const float cruise_speed = sqrtf(vehicle_speed_m_s * vehicle_speed_m_s - wind_across_home * wind_across_home) + fminf(
					   0.f, wind_towards_home);

	if (!PX4_ISFINITE(cruise_speed) || cruise_speed <= 0) {
		return INFINITY; // we never reach home if the wind is stronger than vehicle speed
	}

	// assume horizontal and vertical motions happen serially, so their time adds
	float horiz = dist_to_home / cruise_speed;
	float descent = fabsf(alt_change) / vehicle_descent_speed_m_s;
	return horiz + descent;
}<|MERGE_RESOLUTION|>--- conflicted
+++ resolved
@@ -218,24 +218,16 @@
 
 	// figure out how long the RTL will take
 	float rtl_xy_speed, rtl_z_speed;
-<<<<<<< HEAD
 	bool is_windspeed;
 	get_rtl_xy_z_speed(rtl_xy_speed, rtl_z_speed, is_windspeed);
-=======
-	get_rtl_xy_z_speed(rtl_xy_speed, rtl_z_speed);
->>>>>>> 0f29b871
 
 	matrix::Vector3f to_destination_vec;
 	get_vector_to_next_waypoint(global_position.lat, global_position.lon, _destination.lat, _destination.lon,
 				    &to_destination_vec(0), &to_destination_vec(1));
 	to_destination_vec(2) = _destination.alt - global_position.alt;
 
-<<<<<<< HEAD
 	matrix::Vector2f wind = is_windspeed ? get_wind() : matrix::Vector2f(0, 0);
 	float time_to_home_s = time_to_home(to_destination_vec, wind, rtl_xy_speed, rtl_z_speed);
-=======
-	float time_to_home_s = time_to_home(to_destination_vec, get_wind(), rtl_xy_speed, rtl_z_speed);
->>>>>>> 0f29b871
 
 	float rtl_flight_time_ratio = time_to_home_s / (60 * _param_rtl_flt_time.get());
 	rtl_flight_time_s rtl_flight_time{};
@@ -282,6 +274,7 @@
 		_rtl_alt = max(global_position.alt, max(_destination.alt,
 							_navigator->get_home_position()->alt + _param_rtl_return_alt.get()));
 	}
+
 
 	if (_navigator->get_land_detected()->landed) {
 		// For safety reasons don't go into RTL if landed.
@@ -412,7 +405,6 @@
 			} else {
 				_mission_item.nav_cmd = NAV_CMD_LOITER_TO_ALT;
 			}
-
 
 			_mission_item.lat = gpos.lat;
 			_mission_item.lon = gpos.lon;
@@ -721,11 +713,7 @@
 	return max(return_altitude_amsl, gpos.alt);
 }
 
-<<<<<<< HEAD
 void RTL::get_rtl_xy_z_speed(float &xy, float &z, bool &is_windspeed)
-=======
-void RTL::get_rtl_xy_z_speed(float &xy, float &z)
->>>>>>> 0f29b871
 {
 	uint8_t vehicle_type = _navigator->get_vstatus()->vehicle_type;
 	// Caution: here be dragons!
@@ -736,20 +724,6 @@
 
 		switch (vehicle_type) {
 		case vehicle_status_s::VEHICLE_TYPE_ROTARY_WING:
-<<<<<<< HEAD
-			_rtl_xy_speed = param_find("MPC_XY_CRUISE");
-			_rtl_descent_speed = param_find("MPC_Z_VEL_MAX_DN");
-			break;
-
-		case vehicle_status_s::VEHICLE_TYPE_FIXED_WING:
-			_rtl_xy_speed = param_find("FW_AIRSPD_TRIM");
-			_rtl_descent_speed = param_find("FW_T_SINK_MIN");
-			break;
-
-		case vehicle_status_s::VEHICLE_TYPE_ROVER:
-			_rtl_xy_speed = param_find("GND_SPEED_THR_SC");
-			_rtl_descent_speed = 65535;
-=======
 			_param_rtl_xy_speed = param_find("MPC_XY_CRUISE");
 			_param_rtl_descent_speed = param_find("MPC_Z_VEL_MAX_DN");
 			break;
@@ -762,26 +736,17 @@
 		case vehicle_status_s::VEHICLE_TYPE_ROVER:
 			_param_rtl_xy_speed = param_find("GND_SPEED_THR_SC");
 			_param_rtl_descent_speed = PARAM_INVALID;
->>>>>>> 0f29b871
-			break;
-		}
-	}
-
-<<<<<<< HEAD
+			break;
+		}
+	}
+
 	is_windspeed = _rtl_vehicle_type == vehicle_status_s::VEHICLE_TYPE_FIXED_WING;
 
-	if (param_get(_rtl_xy_speed, &xy) != 0) {
-		xy = 1e6f;
-	}
-
-	if (param_get(_rtl_descent_speed, &z) != 0) {
-=======
 	if ((_param_rtl_xy_speed == PARAM_INVALID) || param_get(_param_rtl_xy_speed, &xy) != PX4_OK) {
 		xy = 1e6f;
 	}
 
 	if ((_param_rtl_descent_speed == PARAM_INVALID) || param_get(_param_rtl_descent_speed, &z) != PX4_OK) {
->>>>>>> 0f29b871
 		z = 1e6f;
 	}
 
@@ -789,21 +754,12 @@
 
 matrix::Vector2f RTL::get_wind()
 {
-<<<<<<< HEAD
-	_wind_estimate_sub.update();
-	matrix::Vector2f wind;
-
-	if (hrt_absolute_time() - _wind_estimate_sub.get().timestamp < 2_s) {
-		wind(0) = _wind_estimate_sub.get().windspeed_north;
-		wind(1) = _wind_estimate_sub.get().windspeed_east;
-=======
 	_wind_sub.update();
 	matrix::Vector2f wind;
 
 	if (hrt_absolute_time() - _wind_sub.get().timestamp < 1_s) {
 		wind(0) = _wind_sub.get().windspeed_north;
 		wind(1) = _wind_sub.get().windspeed_east;
->>>>>>> 0f29b871
 	}
 
 	return wind;
