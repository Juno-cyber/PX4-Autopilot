--- conflicted
+++ resolved
@@ -341,16 +341,10 @@
 				_waypoint_yaw_reached = true;
 			}
 
-<<<<<<< HEAD
-			// Temporary hack: Always accept yaw during takeoff.
-			// TODO: Navigator needs to handle a yaw reset properly and adjust its yaw setpoint.
-			// FlightTaskAuto is currently also ignoring the yaw setpoint during takeoff because of this.
-=======
 			// Always accept yaw during takeoff
 			// TODO: Ideally Navigator would handle a yaw reset and adjust its yaw setpoint, making the
 			// following no longer necessary.
 			// FlightTaskAuto is currently also ignoring the yaw setpoint during takeoff and thus "handling" it.
->>>>>>> 94884594
 			if (_mission_item.nav_cmd == vehicle_command_s::VEHICLE_CMD_NAV_TAKEOFF) {
 				_waypoint_yaw_reached = true;
 			}
