/****************************************************************************
 *
 *   Copyright (c) 2014 PX4 Development Team. All rights reserved.
 *
 * Redistribution and use in source and binary forms, with or without
 * modification, are permitted provided that the following conditions
 * are met:
 *
 * 1. Redistributions of source code must retain the above copyright
 *    notice, this list of conditions and the following disclaimer.
 * 2. Redistributions in binary form must reproduce the above copyright
 *    notice, this list of conditions and the following disclaimer in
 *    the documentation and/or other materials provided with the
 *    distribution.
 * 3. Neither the name PX4 nor the names of its contributors may be
 *    used to endorse or promote products derived from this software
 *    without specific prior written permission.
 *
 * THIS SOFTWARE IS PROVIDED BY THE COPYRIGHT HOLDERS AND CONTRIBUTORS
 * "AS IS" AND ANY EXPRESS OR IMPLIED WARRANTIES, INCLUDING, BUT NOT
 * LIMITED TO, THE IMPLIED WARRANTIES OF MERCHANTABILITY AND FITNESS
 * FOR A PARTICULAR PURPOSE ARE DISCLAIMED. IN NO EVENT SHALL THE
 * COPYRIGHT OWNER OR CONTRIBUTORS BE LIABLE FOR ANY DIRECT, INDIRECT,
 * INCIDENTAL, SPECIAL, EXEMPLARY, OR CONSEQUENTIAL DAMAGES (INCLUDING,
 * BUT NOT LIMITED TO, PROCUREMENT OF SUBSTITUTE GOODS OR SERVICES; LOSS
 * OF USE, DATA, OR PROFITS; OR BUSINESS INTERRUPTION) HOWEVER CAUSED
 * AND ON ANY THEORY OF LIABILITY, WHETHER IN CONTRACT, STRICT
 * LIABILITY, OR TORT (INCLUDING NEGLIGENCE OR OTHERWISE) ARISING IN
 * ANY WAY OUT OF THE USE OF THIS SOFTWARE, EVEN IF ADVISED OF THE
 * POSSIBILITY OF SUCH DAMAGE.
 *
 ****************************************************************************/
/**
 * @file mission_block.cpp
 *
 * Helper class to use mission items
 *
 * @author Julian Oes <julian@oes.ch>
 * @author Sander Smeets <sander@droneslab.com>
 * @author Andreas Antener <andreas@uaventure.com>
 */

#include "mission_block.h"
#include "navigator.h"

#include <math.h>
#include <float.h>

#include <lib/ecl/geo/geo.h>
#include <systemlib/mavlink_log.h>
#include <mathlib/mathlib.h>
#include <uORB/uORB.h>
#include <uORB/topics/actuator_controls.h>
#include <uORB/topics/vehicle_command.h>
#include <uORB/topics/vtol_vehicle_status.h>

using matrix::wrap_pi;

MissionBlock::MissionBlock(Navigator *navigator) :
	NavigatorMode(navigator)
{
	_mission_item.lat = (double)NAN;
	_mission_item.lon = (double)NAN;
	_mission_item.yaw = NAN;
	_mission_item.loiter_radius = _navigator->get_loiter_radius();
	_mission_item.acceptance_radius = _navigator->get_acceptance_radius();
	_mission_item.time_inside = 0.0f;
	_mission_item.autocontinue = true;
	_mission_item.origin = ORIGIN_ONBOARD;
}

bool
MissionBlock::is_mission_item_reached()
{
	/* handle non-navigation or indefinite waypoints */

	switch (_mission_item.nav_cmd) {
	case NAV_CMD_DO_SET_SERVO:
		return true;

	case NAV_CMD_LAND: /* fall through */
	case NAV_CMD_VTOL_LAND:
		return _navigator->get_land_detected()->landed;

	case NAV_CMD_IDLE: /* fall through */
	case NAV_CMD_LOITER_UNLIMITED:
		return false;

	case NAV_CMD_DO_LAND_START:
	case NAV_CMD_DO_TRIGGER_CONTROL:
	case NAV_CMD_DO_DIGICAM_CONTROL:
	case NAV_CMD_IMAGE_START_CAPTURE:
	case NAV_CMD_IMAGE_STOP_CAPTURE:
	case NAV_CMD_VIDEO_START_CAPTURE:
	case NAV_CMD_VIDEO_STOP_CAPTURE:
	case NAV_CMD_DO_CONTROL_VIDEO:
	case NAV_CMD_DO_MOUNT_CONFIGURE:
	case NAV_CMD_DO_MOUNT_CONTROL:
	case NAV_CMD_DO_GIMBAL_MANAGER_PITCHYAW:
	case NAV_CMD_DO_GIMBAL_MANAGER_CONFIGURE:
	case NAV_CMD_DO_SET_ROI:
	case NAV_CMD_DO_SET_ROI_LOCATION:
	case NAV_CMD_DO_SET_ROI_WPNEXT_OFFSET:
	case NAV_CMD_DO_SET_ROI_NONE:
	case NAV_CMD_DO_SET_CAM_TRIGG_DIST:
	case NAV_CMD_OBLIQUE_SURVEY:
	case NAV_CMD_DO_SET_CAM_TRIGG_INTERVAL:
	case NAV_CMD_SET_CAMERA_MODE:
	case NAV_CMD_SET_CAMERA_ZOOM:
	case NAV_CMD_SET_CAMERA_FOCUS:
	case NAV_CMD_WAYPOINT_USER_1:
		return true;

	case NAV_CMD_DO_VTOL_TRANSITION:

		/*
		 * We wait half a second to give the transition command time to propagate.
		 * Then monitor the transition status for completion.
		 */
		// TODO: check desired transition state achieved and drop _action_start
		if (hrt_absolute_time() - _action_start > 500000 &&
		    !_navigator->get_vstatus()->in_transition_mode) {

			_action_start = 0;
			return true;

		} else {
			return false;
		}

	case NAV_CMD_DO_CHANGE_SPEED:
	case NAV_CMD_DO_SET_HOME:
		return true;


	default:
		/* do nothing, this is a 3D waypoint */
		break;
	}

	hrt_abstime now = hrt_absolute_time();

	if (!_navigator->get_land_detected()->landed && !_waypoint_position_reached) {

		float dist = -1.0f;
		float dist_xy = -1.0f;
		float dist_z = -1.0f;

		const float mission_item_altitude_amsl = get_absolute_altitude_for_item(_mission_item);

		dist = get_distance_to_point_global_wgs84(_mission_item.lat, _mission_item.lon, mission_item_altitude_amsl,
				_navigator->get_global_position()->lat,
				_navigator->get_global_position()->lon,
				_navigator->get_global_position()->alt,
				&dist_xy, &dist_z);

		if ((_mission_item.nav_cmd == NAV_CMD_TAKEOFF || _mission_item.nav_cmd == NAV_CMD_VTOL_TAKEOFF)
		    && _navigator->get_vstatus()->vehicle_type == vehicle_status_s::VEHICLE_TYPE_ROTARY_WING) {

			/* We want to avoid the edge case where the acceptance radius is bigger or equal than
			 * the altitude of the takeoff waypoint above home. Otherwise, we do not really follow
			 * take-off procedures like leaving the landing gear down. */

			float takeoff_alt = _mission_item.altitude_is_relative ?
					    _mission_item.altitude :
					    (_mission_item.altitude - _navigator->get_home_position()->alt);

			float altitude_acceptance_radius = _navigator->get_altitude_acceptance_radius();

			/* It should be safe to just use half of the takeoff_alt as an acceptance radius. */
			if (takeoff_alt > 0 && takeoff_alt < altitude_acceptance_radius) {
				altitude_acceptance_radius = takeoff_alt / 2.0f;
			}

			/* require only altitude for takeoff for multicopter */
			if (_navigator->get_global_position()->alt >
			    mission_item_altitude_amsl - altitude_acceptance_radius) {
				_waypoint_position_reached = true;
			}

		} else if (_mission_item.nav_cmd == NAV_CMD_TAKEOFF
			   && _navigator->get_vstatus()->vehicle_type == vehicle_status_s::VEHICLE_TYPE_ROVER) {
			/* for takeoff mission items use the parameter for the takeoff acceptance radius */
			if (dist_xy >= 0.0f && dist_xy <= _navigator->get_acceptance_radius()) {
				_waypoint_position_reached = true;
			}

		} else if (_mission_item.nav_cmd == NAV_CMD_TAKEOFF
			   && _navigator->get_vstatus()->vehicle_type == vehicle_status_s::VEHICLE_TYPE_ROVER) {
			/* for takeoff mission items use the parameter for the takeoff acceptance radius */
			if (dist_xy >= 0.0f && dist_xy <= _navigator->get_acceptance_radius()) {
				_waypoint_position_reached = true;
			}

		} else if (_mission_item.nav_cmd == NAV_CMD_TAKEOFF) {
			/* for takeoff mission items use the parameter for the takeoff acceptance radius */
			if (dist >= 0.0f && dist <= _navigator->get_acceptance_radius()
			    && dist_z <= _navigator->get_altitude_acceptance_radius()) {
				_waypoint_position_reached = true;
			}

		} else if (_navigator->get_vstatus()->vehicle_type == vehicle_status_s::VEHICLE_TYPE_FIXED_WING &&
			   (_mission_item.nav_cmd == NAV_CMD_LOITER_UNLIMITED ||
			    _mission_item.nav_cmd == NAV_CMD_LOITER_TIME_LIMIT)) {

			/* Loiter mission item on a non rotary wing: the aircraft is going to circle the
			 * coordinates with a radius equal to the loiter_radius field. It is not flying
			 * through the waypoint center.
			 * Therefore the item is marked as reached once the system reaches the loiter
			 * radius (+ some margin). Time inside and turn count is handled elsewhere.
			 */

			// check if within loiter radius around wp, if yes then set altitude sp to mission item, plus type LOITER
			if (dist >= 0.0f && dist_xy <= _navigator->get_acceptance_radius(fabsf(_mission_item.loiter_radius) * 1.2f)
			    && dist_z <= _navigator->get_altitude_acceptance_radius()) {
				_waypoint_position_reached = true;
			}

		} else if (_mission_item.nav_cmd == NAV_CMD_LOITER_TO_ALT) {
<<<<<<< HEAD
			// NAV_CMD_LOITER_TO_ALT only uses mission item altitude once it's in the loiter.
			// First check if the altitude setpoint is the mission setpoint (that means that the loiter is not yet reached)
			struct position_setpoint_s *curr_sp = &_navigator->get_position_setpoint_triplet()->current;
=======

			// NAV_CMD_LOITER_TO_ALT only uses mission item altitude once it's in the loiter
			//  first check if the altitude setpoint is the mission setpoint
			position_setpoint_s *curr_sp = &_navigator->get_position_setpoint_triplet()->current;
>>>>>>> 48f125f1

			if (fabsf(curr_sp->alt - mission_item_altitude_amsl) >= FLT_EPSILON) {
				dist_xy = -1.0f;
				dist_z = -1.0f;

				dist = get_distance_to_point_global_wgs84(_mission_item.lat, _mission_item.lon, curr_sp->alt,
						_navigator->get_global_position()->lat,
						_navigator->get_global_position()->lon,
						_navigator->get_global_position()->alt,
						&dist_xy, &dist_z);

				// check if within loiter radius around wp, if yes then set altitude sp to mission item, plus type LOITER
				if (dist >= 0.0f && dist_xy <= _navigator->get_acceptance_radius(fabsf(_mission_item.loiter_radius) * 1.2f)
				    && dist_z <= _navigator->get_default_altitude_acceptance_radius()) {

					curr_sp->alt = mission_item_altitude_amsl;
					curr_sp->type = position_setpoint_s::SETPOINT_TYPE_LOITER;
					_navigator->set_position_setpoint_triplet_updated();
				}

<<<<<<< HEAD
			} else {
				// loitering, check if new altitude is reached, while still also having check on position
				if (dist >= 0.0f && dist_xy <= _navigator->get_acceptance_radius(fabsf(_mission_item.loiter_radius) * 1.2f)
				    && dist_z <= _navigator->get_altitude_acceptance_radius()) {

					_waypoint_position_reached = true;
=======
			} else if (dist >= 0.f && dist <= _navigator->get_acceptance_radius(fabsf(_mission_item.loiter_radius) * 1.2f)
				   && dist_z <= _navigator->get_altitude_acceptance_radius()) {

				_waypoint_position_reached = true;

				// set required yaw from bearing to the next mission item
				if (_mission_item.force_heading) {
					const position_setpoint_s &next_sp = _navigator->get_position_setpoint_triplet()->next;

					if (next_sp.valid) {
						_mission_item.yaw = get_bearing_to_next_waypoint(_navigator->get_global_position()->lat,
								    _navigator->get_global_position()->lon,
								    next_sp.lat, next_sp.lon);

						_waypoint_yaw_reached = false;

					} else {
						_waypoint_yaw_reached = true;
					}
>>>>>>> 48f125f1
				}
			}

		} else if (_mission_item.nav_cmd == NAV_CMD_CONDITION_GATE) {

			struct position_setpoint_s *curr_sp = &_navigator->get_position_setpoint_triplet()->current;

			// if the setpoint is valid we are checking if we reached the gate
			// in the case of an invalid setpoint we are defaulting to
			// assuming that we have already reached the gate to not block
			// the further execution of the mission.
			if (curr_sp->valid) {

				// location of gate (mission item)
				struct map_projection_reference_s ref_pos;
				map_projection_init(&ref_pos, _mission_item.lat, _mission_item.lon);

				// current setpoint
				matrix::Vector2f gate_to_curr_sp;
				map_projection_project(&ref_pos, curr_sp->lat, curr_sp->lon, &gate_to_curr_sp(0), &gate_to_curr_sp(1));

				// system position
				matrix::Vector2f vehicle_pos;
				map_projection_project(&ref_pos, _navigator->get_global_position()->lat, _navigator->get_global_position()->lon,
						       &vehicle_pos(0), &vehicle_pos(1));
				const float dot_product = vehicle_pos.dot(gate_to_curr_sp.normalized());

				// if the dot product (projected vector) is positive, then
				// the current position is between the gate position and the
				// next waypoint
				if (dot_product >= 0) {
					_waypoint_position_reached = true;
					_waypoint_yaw_reached = true;
					_time_wp_reached = now;
				}
			}

		} else if (_mission_item.nav_cmd == NAV_CMD_DELAY) {
			_waypoint_position_reached = true;
			_waypoint_yaw_reached = true;
			_time_wp_reached = now;

		} else {
			/*normal mission items */

			struct position_setpoint_s *curr_sp = &_navigator->get_position_setpoint_triplet()->current;

			/* change acceptance radius if vehicle is currently loitering and in fixed-wing */
			float mission_acceptance_radius;

			if (curr_sp->type == position_setpoint_s::SETPOINT_TYPE_LOITER &&
			    _navigator->get_vstatus()->vehicle_type == vehicle_status_s::VEHICLE_TYPE_FIXED_WING) {
				mission_acceptance_radius = math::max(fabsf(curr_sp->loiter_radius) * 1.2f, 10.0f); //set 10m as minimum

			} else {
				mission_acceptance_radius = _navigator->get_acceptance_radius(_mission_item.acceptance_radius);
			}

			/* if set to zero use the default instead */
			if (mission_acceptance_radius < NAV_EPSILON_POSITION) {
				mission_acceptance_radius = _navigator->get_acceptance_radius();
			}

			float alt_acc_rad_m = _navigator->get_altitude_acceptance_radius();

			/* for vtol back transition calculate acceptance radius based on time and ground speed */
			if (_mission_item.vtol_back_transition
			    && _navigator->get_vstatus()->vehicle_type == vehicle_status_s::VEHICLE_TYPE_FIXED_WING) {

				float velocity = sqrtf(_navigator->get_local_position()->vx * _navigator->get_local_position()->vx +
						       _navigator->get_local_position()->vy * _navigator->get_local_position()->vy);

				const float back_trans_dec = _navigator->get_vtol_back_trans_deceleration();
				const float reverse_delay = _navigator->get_vtol_reverse_delay();

				if (back_trans_dec > FLT_EPSILON && velocity > FLT_EPSILON) {
					mission_acceptance_radius = ((velocity / back_trans_dec / 2) * velocity) + reverse_delay * velocity;

				}

				// do not care for altitude when approaching the backtransition point. Not accepting the waypoint causes
				// the vehicle to perform a sharp turn after passing the land waypoint and this causes worse unexected behavior
				alt_acc_rad_m = INFINITY;

			}

			if (dist_xy >= 0.0f && dist_xy <= mission_acceptance_radius
			    && dist_z <= alt_acc_rad_m) {
				_waypoint_position_reached = true;
			}
		}

		if (_waypoint_position_reached) {
			// reached just now
			_time_wp_reached = now;
		}

		// consider yaw reached for non-rotary wing vehicles (such as fixed-wing)
		if (_navigator->get_vstatus()->vehicle_type != vehicle_status_s::VEHICLE_TYPE_ROTARY_WING) {
			_waypoint_yaw_reached = true;
		}
	}

<<<<<<< HEAD
	/* Check if the requested yaw setpoint is reached (only for rotary wing flight). */

=======
	/* Check if the waypoint and the requested yaw setpoint. */
>>>>>>> 48f125f1
	if (_waypoint_position_reached && !_waypoint_yaw_reached) {

		if (_navigator->get_vstatus()->vehicle_type == vehicle_status_s::VEHICLE_TYPE_ROTARY_WING
		    && PX4_ISFINITE(_navigator->get_yaw_acceptance(_mission_item.yaw))) {

			float yaw_err = wrap_pi(_mission_item.yaw - _navigator->get_local_position()->heading);

			/* accept yaw if reached or if timeout is set in which case we ignore not forced headings */
			if (fabsf(yaw_err) < _navigator->get_yaw_threshold()
			    || (_navigator->get_yaw_timeout() >= FLT_EPSILON && !_mission_item.force_heading)) {

				_waypoint_yaw_reached = true;
			}

			// Temporary hack: Always accept yaw during takeoff.
			// TODO: Navigator needs to handle a yaw reset properly and adjust its yaw setpoint.
			// FlightTaskAuto is currently also ignoring the yaw setpoint during takeoff because of this.
			if (_mission_item.nav_cmd == vehicle_command_s::VEHICLE_CMD_NAV_TAKEOFF) {
				_waypoint_yaw_reached = true;
			}

			/* if heading needs to be reached, the timeout is enabled and we don't make it, abort mission */
			if (!_waypoint_yaw_reached && _mission_item.force_heading &&
			    (_navigator->get_yaw_timeout() >= FLT_EPSILON) &&
			    (now - _time_wp_reached >= (hrt_abstime)_navigator->get_yaw_timeout() * 1e6f)) {

				_navigator->set_mission_failure("unable to reach heading within timeout");
			}

		} else {
			_waypoint_yaw_reached = true;
		}
	}

	/* Once the waypoint and yaw setpoint have been reached we can start the loiter time countdown */
	if (_waypoint_position_reached && _waypoint_yaw_reached) {

		bool time_inside_reached = false;

		/* check if the MAV was long enough inside the waypoint orbit */
		if ((get_time_inside(_mission_item) < FLT_EPSILON) ||
		    (now - _time_wp_reached >= (hrt_abstime)(get_time_inside(_mission_item) * 1e6f))) {
			time_inside_reached = true;
		}

		// check if heading for exit is reached (only applies for fixed-wing flight)
		bool exit_heading_reached = false;

		if (time_inside_reached) {

			struct position_setpoint_s *curr_sp_new = &_navigator->get_position_setpoint_triplet()->current;
			const position_setpoint_s &next_sp = _navigator->get_position_setpoint_triplet()->next;

			/* enforce exit heading if in FW, the next wp is valid, the vehicle is currently loitering and either having force_heading set,
			   or if loitering to achieve altitdue at a NAV_CMD_WAYPOINT */
			const bool enforce_exit_heading = _navigator->get_vstatus()->vehicle_type != vehicle_status_s::VEHICLE_TYPE_ROTARY_WING
							  &&
							  next_sp.valid &&
							  curr_sp_new->type == position_setpoint_s::SETPOINT_TYPE_LOITER &&
							  (_mission_item.force_heading || _mission_item.nav_cmd == NAV_CMD_WAYPOINT);

			if (enforce_exit_heading) {


				const float dist_current_next = get_distance_to_next_waypoint(curr_sp_new->lat, curr_sp_new->lon, next_sp.lat,
								next_sp.lon);

				float yaw_err = 0.0f;

				if (dist_current_next >  1.2f * _navigator->get_loiter_radius()) {
					// set required yaw from bearing to the next mission item
					_mission_item.yaw = get_bearing_to_next_waypoint(_navigator->get_global_position()->lat,
							    _navigator->get_global_position()->lon,
							    next_sp.lat, next_sp.lon);
					const float cog = atan2f(_navigator->get_local_position()->vy, _navigator->get_local_position()->vx);
					yaw_err = wrap_pi(_mission_item.yaw - cog);



				}


				if (fabsf(yaw_err) < 0.1f) { //accept heading for exit if below 0.1 rad error (5.7deg)
					exit_heading_reached = true;
				}

			} else {
				exit_heading_reached = true;
			}
		}

		// set exit flight course to next waypoint
		if (exit_heading_reached) {
			position_setpoint_s &curr_sp = _navigator->get_position_setpoint_triplet()->current;
			const position_setpoint_s &next_sp = _navigator->get_position_setpoint_triplet()->next;

			const float range = get_distance_to_next_waypoint(curr_sp.lat, curr_sp.lon, next_sp.lat, next_sp.lon);

			// exit xtrack location
			// reset lat/lon of loiter waypoint so vehicle follows a tangent
			if (_mission_item.loiter_exit_xtrack && next_sp.valid && PX4_ISFINITE(range) &&
			    (_mission_item.nav_cmd == NAV_CMD_LOITER_TIME_LIMIT ||
			     _mission_item.nav_cmd == NAV_CMD_LOITER_TO_ALT)) {

				float bearing = get_bearing_to_next_waypoint(curr_sp.lat, curr_sp.lon, next_sp.lat, next_sp.lon);
				// We should not use asinf outside of [-1..1].
				const float ratio = math::constrain(_mission_item.loiter_radius / range, -1.0f, 1.0f);
				float inner_angle = M_PI_2_F - asinf(ratio);

				// Compute "ideal" tangent origin
				if (curr_sp.loiter_direction > 0) {
					bearing -= inner_angle;

				} else {
					bearing += inner_angle;
				}

				// set typ to position, will get set to loiter in the fw position controller once close
				// and replace current setpoint lat/lon with tangent coordinate
				curr_sp.type = position_setpoint_s::SETPOINT_TYPE_POSITION;
				waypoint_from_heading_and_distance(curr_sp.lat, curr_sp.lon,
								   bearing, fabsf(curr_sp.loiter_radius),
								   &curr_sp.lat, &curr_sp.lon);
			}

			return true; // mission item is reached
		}

	}

	return false;
}

void
MissionBlock::reset_mission_item_reached()
{
	_waypoint_position_reached = false;
	_waypoint_yaw_reached = false;
	_time_wp_reached = 0;
}

void
MissionBlock::issue_command(const mission_item_s &item)
{
	if (item_contains_position(item)
	    || item_contains_gate(item)
	    || item_contains_marker(item)) {
		return;
	}

	if (item.nav_cmd == NAV_CMD_DO_SET_SERVO) {
		PX4_INFO("DO_SET_SERVO command");

		// XXX: we should issue a vehicle command and handle this somewhere else
		actuator_controls_s actuators = {};
		actuators.timestamp = hrt_absolute_time();

		// params[0] actuator number to be set 0..5 (corresponds to AUX outputs 1..6)
		// params[1] new value for selected actuator in ms 900...2000
		actuators.control[(int)item.params[0]] = 1.0f / 2000 * -item.params[1];

		_actuator_pub.publish(actuators);

	} else {
		_action_start = hrt_absolute_time();

		// This is to support legacy DO_MOUNT_CONTROL as part of a mission.
		if (item.nav_cmd == NAV_CMD_DO_MOUNT_CONTROL) {
			_navigator->acquire_gimbal_control();
		}

		// we're expecting a mission command item here so assign the "raw" inputs to the command
		// (MAV_FRAME_MISSION mission item)
		vehicle_command_s vcmd = {};
		vcmd.command = item.nav_cmd;
		vcmd.param1 = item.params[0];
		vcmd.param2 = item.params[1];
		vcmd.param3 = item.params[2];
		vcmd.param4 = item.params[3];

		if (item.nav_cmd == NAV_CMD_DO_SET_ROI_LOCATION && item.altitude_is_relative) {
			vcmd.param5 = item.lat;
			vcmd.param6 = item.lon;
			vcmd.param7 = item.altitude + _navigator->get_home_position()->alt;

		} else {
			vcmd.param5 = (double)item.params[4];
			vcmd.param6 = (double)item.params[5];
			vcmd.param7 = item.params[6];
		}

		_navigator->publish_vehicle_cmd(&vcmd);
	}
}

float
MissionBlock::get_time_inside(const mission_item_s &item) const
{
	if ((item.nav_cmd == NAV_CMD_WAYPOINT
	     && _navigator->get_vstatus()->vehicle_type == vehicle_status_s::VEHICLE_TYPE_ROTARY_WING) ||
	    item.nav_cmd == NAV_CMD_LOITER_TIME_LIMIT ||
	    item.nav_cmd == NAV_CMD_DELAY) {

		// a negative time inside would be invalid
		return math::max(item.time_inside, 0.0f);
	}

	return 0.0f;
}

bool
MissionBlock::item_contains_position(const mission_item_s &item)
{
	return item.nav_cmd == NAV_CMD_WAYPOINT ||
	       item.nav_cmd == NAV_CMD_LOITER_UNLIMITED ||
	       item.nav_cmd == NAV_CMD_LOITER_TIME_LIMIT ||
	       item.nav_cmd == NAV_CMD_LAND ||
	       item.nav_cmd == NAV_CMD_TAKEOFF ||
	       item.nav_cmd == NAV_CMD_LOITER_TO_ALT ||
	       item.nav_cmd == NAV_CMD_VTOL_TAKEOFF ||
	       item.nav_cmd == NAV_CMD_VTOL_LAND ||
	       item.nav_cmd == NAV_CMD_DO_FOLLOW_REPOSITION;
}

bool
MissionBlock::item_contains_gate(const mission_item_s &item)
{
	return item.nav_cmd == NAV_CMD_CONDITION_GATE;
}

bool
MissionBlock::item_contains_marker(const mission_item_s &item)
{
	return item.nav_cmd == NAV_CMD_DO_LAND_START;
}

bool
MissionBlock::mission_item_to_position_setpoint(const mission_item_s &item, position_setpoint_s *sp)
{
	/* don't change the setpoint for non-position items */
	if (!item_contains_position(item)) {
		return false;
	}

	sp->lat = item.lat;
	sp->lon = item.lon;
	sp->alt = get_absolute_altitude_for_item(item);
	sp->yaw = item.yaw;
	sp->yaw_valid = PX4_ISFINITE(item.yaw);
	sp->loiter_radius = (fabsf(item.loiter_radius) > NAV_EPSILON_POSITION) ? fabsf(item.loiter_radius) :
			    _navigator->get_loiter_radius();
	sp->loiter_direction = (item.loiter_radius > 0) ? 1 : -1;

	if (item.acceptance_radius > 0.0f && PX4_ISFINITE(item.acceptance_radius)) {
		// if the mission item has a specified acceptance radius, overwrite the default one from parameters
		sp->acceptance_radius = item.acceptance_radius;

	} else {
		sp->acceptance_radius = _navigator->get_default_acceptance_radius();
	}

	sp->cruising_speed = _navigator->get_cruising_speed();
	sp->cruising_throttle = _navigator->get_cruising_throttle();

	switch (item.nav_cmd) {
	case NAV_CMD_IDLE:
		sp->type = position_setpoint_s::SETPOINT_TYPE_IDLE;
		break;

	case NAV_CMD_TAKEOFF:

		// if already flying (armed and !landed) treat TAKEOFF like regular POSITION
		if ((_navigator->get_vstatus()->arming_state == vehicle_status_s::ARMING_STATE_ARMED)
		    && !_navigator->get_land_detected()->landed && !_navigator->get_land_detected()->maybe_landed) {

			sp->type = position_setpoint_s::SETPOINT_TYPE_POSITION;

		} else {
			sp->type = position_setpoint_s::SETPOINT_TYPE_TAKEOFF;

			// set pitch and ensure that the hold time is zero
			sp->pitch_min = item.pitch_min;
		}

		break;

	case NAV_CMD_VTOL_TAKEOFF:
		sp->type = position_setpoint_s::SETPOINT_TYPE_TAKEOFF;
		break;

	case NAV_CMD_LAND:
	case NAV_CMD_VTOL_LAND:
		sp->type = position_setpoint_s::SETPOINT_TYPE_LAND;
		break;

	case NAV_CMD_LOITER_TO_ALT:

		// initially use current altitude, and switch to mission item altitude once in loiter position
		if (_navigator->get_loiter_min_alt() > 0.f) { // ignore _param_loiter_min_alt if smaller than 0 (-1)
			sp->alt = math::max(_navigator->get_global_position()->alt,
					    _navigator->get_home_position()->alt + _navigator->get_loiter_min_alt());

		} else {
			sp->alt = _navigator->get_global_position()->alt;
		}

	// FALLTHROUGH
	case NAV_CMD_LOITER_TIME_LIMIT:

	// FALLTHROUGH
	case NAV_CMD_LOITER_UNLIMITED:

		sp->type = position_setpoint_s::SETPOINT_TYPE_LOITER;

		break;

	default:
		sp->type = position_setpoint_s::SETPOINT_TYPE_POSITION;
		break;
	}

	sp->valid = true;
	sp->timestamp = hrt_absolute_time();

	return sp->valid;
}

void
MissionBlock::set_loiter_item(struct mission_item_s *item, float min_clearance)
{
	if (_navigator->get_land_detected()->landed) {
		/* landed, don't takeoff, but switch to IDLE mode */
		item->nav_cmd = NAV_CMD_IDLE;

	} else {
		item->nav_cmd = NAV_CMD_LOITER_UNLIMITED;

		struct position_setpoint_triplet_s *pos_sp_triplet = _navigator->get_position_setpoint_triplet();

		float loiter_radius = _navigator->get_loiter_radius();

		if (pos_sp_triplet->current.valid && pos_sp_triplet->current.type == position_setpoint_s::SETPOINT_TYPE_LOITER) {
			/* use current position setpoint */
			item->lat = pos_sp_triplet->current.lat;
			item->lon = pos_sp_triplet->current.lon;
			item->altitude = pos_sp_triplet->current.alt;
			loiter_radius = pos_sp_triplet->current.loiter_radius;

		} else {
			/* use current position and use return altitude as clearance */
			item->lat = _navigator->get_global_position()->lat;
			item->lon = _navigator->get_global_position()->lon;
			item->altitude = _navigator->get_global_position()->alt;

			if (min_clearance > 0.0f && item->altitude < _navigator->get_home_position()->alt + min_clearance) {
				item->altitude = _navigator->get_home_position()->alt + min_clearance;
			}
		}

		item->altitude_is_relative = false;
		item->yaw = NAN;
		item->loiter_radius = loiter_radius;
		item->acceptance_radius = _navigator->get_acceptance_radius();
		item->time_inside = 0.0f;
		item->autocontinue = false;
		item->origin = ORIGIN_ONBOARD;
	}
}

void
MissionBlock::set_takeoff_item(struct mission_item_s *item, float abs_altitude, float min_pitch)
{
	item->nav_cmd = NAV_CMD_TAKEOFF;

	/* use current position */
	item->lat = _navigator->get_global_position()->lat;
	item->lon = _navigator->get_global_position()->lon;
	item->yaw = _navigator->get_local_position()->heading;

	item->altitude = abs_altitude;
	item->altitude_is_relative = false;

	item->loiter_radius = _navigator->get_loiter_radius();
	item->pitch_min = min_pitch;
	item->autocontinue = false;
	item->origin = ORIGIN_ONBOARD;
}

void
MissionBlock::set_land_item(struct mission_item_s *item, bool at_current_location)
{
	/* VTOL transition to RW before landing */
	if (_navigator->force_vtol()) {

		vehicle_command_s vcmd = {};
		vcmd.command = NAV_CMD_DO_VTOL_TRANSITION;
		vcmd.param1 = vtol_vehicle_status_s::VEHICLE_VTOL_STATE_MC;
		_navigator->publish_vehicle_cmd(&vcmd);
	}

	/* set the land item */
	item->nav_cmd = NAV_CMD_LAND;

	/* use current position */
	if (at_current_location) {
		item->lat = (double)NAN; //descend at current position
		item->lon = (double)NAN; //descend at current position
		item->yaw = _navigator->get_local_position()->heading;

	} else {
		/* use home position */
		item->lat = _navigator->get_home_position()->lat;
		item->lon = _navigator->get_home_position()->lon;
		item->yaw = _navigator->get_home_position()->yaw;
	}

	item->altitude = 0;
	item->altitude_is_relative = false;
	item->loiter_radius = _navigator->get_loiter_radius();
	item->acceptance_radius = _navigator->get_acceptance_radius();
	item->time_inside = 0.0f;
	item->autocontinue = true;
	item->origin = ORIGIN_ONBOARD;
}

void
MissionBlock::set_idle_item(struct mission_item_s *item)
{
	item->nav_cmd = NAV_CMD_IDLE;
	item->lat = _navigator->get_home_position()->lat;
	item->lon = _navigator->get_home_position()->lon;
	item->altitude_is_relative = false;
	item->altitude = _navigator->get_home_position()->alt;
	item->yaw = NAN;
	item->loiter_radius = _navigator->get_loiter_radius();
	item->acceptance_radius = _navigator->get_acceptance_radius();
	item->time_inside = 0.0f;
	item->autocontinue = true;
	item->origin = ORIGIN_ONBOARD;
}

void
MissionBlock::set_vtol_transition_item(struct mission_item_s *item, const uint8_t new_mode)
{
	item->nav_cmd = NAV_CMD_DO_VTOL_TRANSITION;
	item->params[0] = (float) new_mode;
	item->yaw = _navigator->get_local_position()->heading;
	item->autocontinue = true;
}

void
MissionBlock::mission_apply_limitation(mission_item_s &item)
{
	/*
	 * Limit altitude
	 */

	/* do nothing if altitude max is negative */
	if (_navigator->get_land_detected()->alt_max > 0.0f) {

		/* absolute altitude */
		float altitude_abs = item.altitude_is_relative
				     ? item.altitude + _navigator->get_home_position()->alt
				     : item.altitude;

		/* limit altitude to maximum allowed altitude */
		if ((_navigator->get_land_detected()->alt_max + _navigator->get_home_position()->alt) < altitude_abs) {
			item.altitude = item.altitude_is_relative ?
					_navigator->get_land_detected()->alt_max :
					_navigator->get_land_detected()->alt_max + _navigator->get_home_position()->alt;

		}
	}

	/*
	 * Add other limitations here
	 */
}

float
MissionBlock::get_absolute_altitude_for_item(const mission_item_s &mission_item) const
{
	if (mission_item.altitude_is_relative) {
		return mission_item.altitude + _navigator->get_home_position()->alt;

	} else {
		return mission_item.altitude;
	}
}<|MERGE_RESOLUTION|>--- conflicted
+++ resolved
@@ -132,7 +132,6 @@
 	case NAV_CMD_DO_SET_HOME:
 		return true;
 
-
 	default:
 		/* do nothing, this is a 3D waypoint */
 		break;
@@ -175,13 +174,6 @@
 			/* require only altitude for takeoff for multicopter */
 			if (_navigator->get_global_position()->alt >
 			    mission_item_altitude_amsl - altitude_acceptance_radius) {
-				_waypoint_position_reached = true;
-			}
-
-		} else if (_mission_item.nav_cmd == NAV_CMD_TAKEOFF
-			   && _navigator->get_vstatus()->vehicle_type == vehicle_status_s::VEHICLE_TYPE_ROVER) {
-			/* for takeoff mission items use the parameter for the takeoff acceptance radius */
-			if (dist_xy >= 0.0f && dist_xy <= _navigator->get_acceptance_radius()) {
 				_waypoint_position_reached = true;
 			}
 
@@ -217,16 +209,9 @@
 			}
 
 		} else if (_mission_item.nav_cmd == NAV_CMD_LOITER_TO_ALT) {
-<<<<<<< HEAD
 			// NAV_CMD_LOITER_TO_ALT only uses mission item altitude once it's in the loiter.
 			// First check if the altitude setpoint is the mission setpoint (that means that the loiter is not yet reached)
 			struct position_setpoint_s *curr_sp = &_navigator->get_position_setpoint_triplet()->current;
-=======
-
-			// NAV_CMD_LOITER_TO_ALT only uses mission item altitude once it's in the loiter
-			//  first check if the altitude setpoint is the mission setpoint
-			position_setpoint_s *curr_sp = &_navigator->get_position_setpoint_triplet()->current;
->>>>>>> 48f125f1
 
 			if (fabsf(curr_sp->alt - mission_item_altitude_amsl) >= FLT_EPSILON) {
 				dist_xy = -1.0f;
@@ -247,35 +232,10 @@
 					_navigator->set_position_setpoint_triplet_updated();
 				}
 
-<<<<<<< HEAD
-			} else {
-				// loitering, check if new altitude is reached, while still also having check on position
-				if (dist >= 0.0f && dist_xy <= _navigator->get_acceptance_radius(fabsf(_mission_item.loiter_radius) * 1.2f)
-				    && dist_z <= _navigator->get_altitude_acceptance_radius()) {
-
-					_waypoint_position_reached = true;
-=======
-			} else if (dist >= 0.f && dist <= _navigator->get_acceptance_radius(fabsf(_mission_item.loiter_radius) * 1.2f)
+			} else if (dist >= 0.f && dist_xy <= _navigator->get_acceptance_radius(fabsf(_mission_item.loiter_radius) * 1.2f)
 				   && dist_z <= _navigator->get_altitude_acceptance_radius()) {
 
 				_waypoint_position_reached = true;
-
-				// set required yaw from bearing to the next mission item
-				if (_mission_item.force_heading) {
-					const position_setpoint_s &next_sp = _navigator->get_position_setpoint_triplet()->next;
-
-					if (next_sp.valid) {
-						_mission_item.yaw = get_bearing_to_next_waypoint(_navigator->get_global_position()->lat,
-								    _navigator->get_global_position()->lon,
-								    next_sp.lat, next_sp.lon);
-
-						_waypoint_yaw_reached = false;
-
-					} else {
-						_waypoint_yaw_reached = true;
-					}
->>>>>>> 48f125f1
-				}
 			}
 
 		} else if (_mission_item.nav_cmd == NAV_CMD_CONDITION_GATE) {
@@ -378,12 +338,7 @@
 		}
 	}
 
-<<<<<<< HEAD
 	/* Check if the requested yaw setpoint is reached (only for rotary wing flight). */
-
-=======
-	/* Check if the waypoint and the requested yaw setpoint. */
->>>>>>> 48f125f1
 	if (_waypoint_position_reached && !_waypoint_yaw_reached) {
 
 		if (_navigator->get_vstatus()->vehicle_type == vehicle_status_s::VEHICLE_TYPE_ROTARY_WING
