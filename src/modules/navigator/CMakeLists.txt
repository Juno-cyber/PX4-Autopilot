--- conflicted
+++ resolved
@@ -59,8 +59,5 @@
 		landing_slope
 		geofence_breach_avoidance
 		motion_planning
-<<<<<<< HEAD
 		terrain_follower
-=======
->>>>>>> 94884594
 	)