--- conflicted
+++ resolved
@@ -788,19 +788,6 @@
  */
 PARAM_DEFINE_INT32(FW_POS_STK_CONF, 2);
 
-/**
- * GPS failure roll angle
- *
- * Roll in degrees during the loiter after the vehicle has lost GPS in an auto mode (e.g. mission or loiter)
- *
- * @unit deg
- * @min -45.0
- * @max 45.0
- * @decimal 1
- * @increment 0.5
- * @group FW L1 Control
- */
-PARAM_DEFINE_FLOAT(FW_GPSF_R, 15.0f);
 
 /**
  * Specific total energy rate first order filter time constant.
@@ -876,126 +863,6 @@
 PARAM_DEFINE_FLOAT(FW_T_SINK_R_SP, 2.0f);
 
 /**
-<<<<<<< HEAD
- * Eco Mode: Throttle limit max
- *
- * @unit norm
- * @min 0.0
- * @max 1.0
- * @decimal 2
- * @increment 0.01
- * @group FW L1 Control
- */
-PARAM_DEFINE_FLOAT(FW_THR_MAX_E, 1.0f);
-
-/**
- * Eco target climbrate.
- *
- * The rate at which the vehicle will climb in autonomous modes to achieve altitude setpoints in Eco mode.
- *
- * @unit m/s
- * @min 0.5
- * @max 15
- * @decimal 2
- * @increment 0.01
- * @group FW TECS
- */
-PARAM_DEFINE_FLOAT(FW_T_CLMB_R_SP_E, 3.0f);
-
-/**
- * Eco Mode: Speed <--> Altitude priority
- *
- * @min 0.0
- * @max 2.0
- * @decimal 1
- * @increment 1.0
- * @group FW TECS
- */
-PARAM_DEFINE_FLOAT(FW_T_SPDWEIGHT_E, 1.8f);
-
-/**
- * Eco Mode: Altitude error time constant.
- *
- * Normally larger than FW_T_ALT_TC to have looser altitude control and in turn less throttle changes.
- *
- * @min 2.0
- * @decimal 1
- * @increment 0.5
- * @group FW TECS
- */
-PARAM_DEFINE_FLOAT(FW_T_ALT_TC_E, 10.0f);
-
-/**
- * Eco TECS mode max altitude undershoot
- *
- * Eco mode is disabled if the current altitude is more than this value below the setpoint.
- *
- * @min 1.0
- * @max 50.0
- * @decimal 1
- * @increment 0.1
- * @group FW TECS
- */
-PARAM_DEFINE_FLOAT(FW_ECO_ALT_ERR_U, 10.f);
-
-/**
- * Eco TECS mode max altitude overshoot
- *
- * Eco mode is disabled if the current altitude is more than this value above the setpoint.
- *
- * @min 1.0
- * @max 50.0
- * @decimal 1
- * @increment 0.1
- * @group FW TECS
- */
-PARAM_DEFINE_FLOAT(FW_ECO_ALT_ERR_O, 20.f);
-
-/**
- * Eco TECS mode min altitude
- *
- * Eco mode can be enabled if above this relative altitude to home.
- *
- * @min -200.0
- * @max 200.0
- * @decimal 1
- * @increment 0.1
- * @group FW TECS
- */
-PARAM_DEFINE_FLOAT(FW_ECO_ALT_MIN, 50.f);
-
-/**
- * Minimum time in band to enable Eco
- *
- * Automatically switch to Eco mode if within Eco requirements (above FW_ECO_H_MIN, altitude smaller than FW_ECO_ALT_ERR).
- * Set to negative value to disable automatic switch to Eco.
- *
- * @min -1
- * @max 1000
- * @group FW TECS
- */
-PARAM_DEFINE_INT32(FW_ECO_BAND_T, -1);
-
-/**
- * Enable/disable eco mode in climb / descend
- *
- * This is only an intermediate step, to be replaced by a mavlink message from the groundstation (action on button press)
- *
- * @boolean
- * @group FW TECS
- */
-PARAM_DEFINE_INT32(FW_ECO_C_D_EN, 0);
-
-/**
- * Enable/disable dash mode (for 60s, then the param is automatically reset)
- *
- * This is only an intermediate step, to be replaced by a mavlink message from the groundstation (action on button press)
- *
- * @boolean
- * @group FW TECS
- */
-PARAM_DEFINE_INT32(FW_DASH_EN, 0);
-=======
  * GPS failure loiter time
  *
  * The time in seconds the system should do open loop loiter and wait for GPS recovery
@@ -1023,4 +890,123 @@
  * @group Mission
  */
 PARAM_DEFINE_FLOAT(FW_GPSF_R, 15.0f);
->>>>>>> 94884594
+
+/**
+ * Eco Mode: Throttle limit max
+ *
+ * @unit norm
+ * @min 0.0
+ * @max 1.0
+ * @decimal 2
+ * @increment 0.01
+ * @group FW L1 Control
+ */
+PARAM_DEFINE_FLOAT(FW_THR_MAX_E, 1.0f);
+
+/**
+ * Eco target climbrate.
+ *
+ * The rate at which the vehicle will climb in autonomous modes to achieve altitude setpoints in Eco mode.
+ *
+ * @unit m/s
+ * @min 0.5
+ * @max 15
+ * @decimal 2
+ * @increment 0.01
+ * @group FW TECS
+ */
+PARAM_DEFINE_FLOAT(FW_T_CLMB_R_SP_E, 3.0f);
+
+/**
+ * Eco Mode: Speed <--> Altitude priority
+ *
+ * @min 0.0
+ * @max 2.0
+ * @decimal 1
+ * @increment 1.0
+ * @group FW TECS
+ */
+PARAM_DEFINE_FLOAT(FW_T_SPDWEIGHT_E, 1.8f);
+
+/**
+ * Eco Mode: Altitude error time constant.
+ *
+ * Normally larger than FW_T_ALT_TC to have looser altitude control and in turn less throttle changes.
+ *
+ * @min 2.0
+ * @decimal 1
+ * @increment 0.5
+ * @group FW TECS
+ */
+PARAM_DEFINE_FLOAT(FW_T_ALT_TC_E, 10.0f);
+
+/**
+ * Eco TECS mode max altitude undershoot
+ *
+ * Eco mode is disabled if the current altitude is more than this value below the setpoint.
+ *
+ * @min 1.0
+ * @max 50.0
+ * @decimal 1
+ * @increment 0.1
+ * @group FW TECS
+ */
+PARAM_DEFINE_FLOAT(FW_ECO_ALT_ERR_U, 10.f);
+
+/**
+ * Eco TECS mode max altitude overshoot
+ *
+ * Eco mode is disabled if the current altitude is more than this value above the setpoint.
+ *
+ * @min 1.0
+ * @max 50.0
+ * @decimal 1
+ * @increment 0.1
+ * @group FW TECS
+ */
+PARAM_DEFINE_FLOAT(FW_ECO_ALT_ERR_O, 20.f);
+
+/**
+ * Eco TECS mode min altitude
+ *
+ * Eco mode can be enabled if above this relative altitude to home.
+ *
+ * @min -200.0
+ * @max 200.0
+ * @decimal 1
+ * @increment 0.1
+ * @group FW TECS
+ */
+PARAM_DEFINE_FLOAT(FW_ECO_ALT_MIN, 50.f);
+
+/**
+ * Minimum time in band to enable Eco
+ *
+ * Automatically switch to Eco mode if within Eco requirements (above FW_ECO_H_MIN, altitude smaller than FW_ECO_ALT_ERR).
+ * Set to negative value to disable automatic switch to Eco.
+ *
+ * @min -1
+ * @max 1000
+ * @group FW TECS
+ */
+PARAM_DEFINE_INT32(FW_ECO_BAND_T, -1);
+
+/**
+ * Enable/disable eco mode in climb / descend
+ *
+ * This is only an intermediate step, to be replaced by a mavlink message from the groundstation (action on button press)
+ *
+ * @boolean
+ * @group FW TECS
+ */
+PARAM_DEFINE_INT32(FW_ECO_C_D_EN, 0);
+
+/**
+ * Enable/disable dash mode (for 60s, then the param is automatically reset)
+ *
+ * This is only an intermediate step, to be replaced by a mavlink message from the groundstation (action on button press)
+ *
+ * @boolean
+ * @group FW TECS
+ */
+PARAM_DEFINE_INT32(FW_DASH_EN, 0);