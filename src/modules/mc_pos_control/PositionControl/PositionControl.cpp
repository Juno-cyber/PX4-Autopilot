--- conflicted
+++ resolved
@@ -219,11 +219,7 @@
 	_vel_int += vel_error.emult(_gain_vel_i) * dt;
 
 	// limit thrust integral
-<<<<<<< HEAD
-	_vel_int(2) = math::min(fabsf(_vel_int(2)), _lim_thr_max) * math::sign(_vel_int(2));
-=======
 	_vel_int(2) = math::min(fabsf(_vel_int(2)), _lim_thr_max) * sign(_vel_int(2));
->>>>>>> 1f4b2d1d
 }
 
 bool PositionControl::_updateSuccessful()
