--- conflicted
+++ resolved
@@ -145,28 +145,17 @@
 	// Prioritize vertical control while keeping a horizontal margin
 	const Vector2f thrust_sp_xy(_thr_sp);
 	const float thrust_sp_xy_norm = thrust_sp_xy.norm();
-<<<<<<< HEAD
-
-	// Determine how much vertical thrust is left keeping horizontal margin
-	const float allocated_horizontal_thrust = math::min(thrust_sp_xy_norm, _lim_thr_xy_margin);
-	const float thrust_z_max_squared = math::sq(_lim_thr_max) - math::sq(allocated_horizontal_thrust);
-=======
 	const float thrust_max_squared = math::sq(_lim_thr_max);
 
 	// Determine how much vertical thrust is left keeping horizontal margin
 	const float allocated_horizontal_thrust = math::min(thrust_sp_xy_norm, _lim_thr_xy_margin);
 	const float thrust_z_max_squared = thrust_max_squared - math::sq(allocated_horizontal_thrust);
->>>>>>> faca2b17
 
 	// Saturate maximal vertical thrust
 	_thr_sp(2) = math::max(_thr_sp(2), -sqrtf(thrust_z_max_squared));
 
 	// Determine how much horizontal thrust is left after prioritizing vertical control
-<<<<<<< HEAD
-	const float thrust_max_xy_squared = thrust_z_max_squared - math::sq(_thr_sp(2));
-=======
 	const float thrust_max_xy_squared = thrust_max_squared - math::sq(_thr_sp(2));
->>>>>>> faca2b17
 	float thrust_max_xy = 0;
 
 	if (thrust_max_xy_squared > 0) {
