/****************************************************************************
 *
 *   Copyright (c) 2013-2016 PX4 Development Team. All rights reserved.
 *
 * Redistribution and use in source and binary forms, with or without
 * modification, are permitted provided that the following conditions
 * are met:
 *
 * 1. Redistributions of source code must retain the above copyright
 *    notice, this list of conditions and the following disclaimer.
 * 2. Redistributions in binary form must reproduce the above copyright
 *    notice, this list of conditions and the following disclaimer in
 *    the documentation and/or other materials provided with the
 *    distribution.
 * 3. Neither the name PX4 nor the names of its contributors may be
 *    used to endorse or promote products derived from this software
 *    without specific prior written permission.
 *
 * THIS SOFTWARE IS PROVIDED BY THE COPYRIGHT HOLDERS AND CONTRIBUTORS
 * "AS IS" AND ANY EXPRESS OR IMPLIED WARRANTIES, INCLUDING, BUT NOT
 * LIMITED TO, THE IMPLIED WARRANTIES OF MERCHANTABILITY AND FITNESS
 * FOR A PARTICULAR PURPOSE ARE DISCLAIMED. IN NO EVENT SHALL THE
 * COPYRIGHT OWNER OR CONTRIBUTORS BE LIABLE FOR ANY DIRECT, INDIRECT,
 * INCIDENTAL, SPECIAL, EXEMPLARY, OR CONSEQUENTIAL DAMAGES (INCLUDING,
 * BUT NOT LIMITED TO, PROCUREMENT OF SUBSTITUTE GOODS OR SERVICES; LOSS
 * OF USE, DATA, OR PROFITS; OR BUSINESS INTERRUPTION) HOWEVER CAUSED
 * AND ON ANY THEORY OF LIABILITY, WHETHER IN CONTRACT, STRICT
 * LIABILITY, OR TORT (INCLUDING NEGLIGENCE OR OTHERWISE) ARISING IN
 * ANY WAY OUT OF THE USE OF THIS SOFTWARE, EVEN IF ADVISED OF THE
 * POSSIBILITY OF SUCH DAMAGE.
 *
 ****************************************************************************/

/**
 * @file mc_pos_control_params.c
 * Multicopter position controller parameters.
 *
 * @author Anton Babushkin <anton@px4.io>
 */

/**
 * Minimum thrust in auto thrust control
 *
 * It's recommended to set it > 0 to avoid free fall with zero thrust.
 *
 * @unit norm
 * @min 0.05
 * @max 1.0
 * @decimal 2
 * @increment 0.01
 * @group Multicopter Position Control
 */
PARAM_DEFINE_FLOAT(MPC_THR_MIN, 0.12f);

/**
 * Hover thrust
 *
 * Vertical thrust required to hover.
 * This value is mapped to center stick for manual throttle control.
 * With this value set to the thrust required to hover, transition
 * from manual to Altitude or Position mode while hovering will occur with the
 * throttle stick near center, which is then interpreted as (near)
 * zero demand for vertical speed.
 *
 * This parameter is also important for the landing detection to work correctly.
 *
 * @unit norm
 * @min 0.1
 * @max 0.8
 * @decimal 2
 * @increment 0.01
 * @group Multicopter Position Control
 */
PARAM_DEFINE_FLOAT(MPC_THR_HOVER, 0.5f);

/**
 * Thrust curve in Manual Mode
 *
 * This parameter defines how the throttle stick input is mapped to commanded thrust
 * in Manual/Stabilized flight mode.
 *
 * In case the default is used ('Rescale to hover thrust'), the stick input is linearly
 * rescaled, such that a centered stick corresponds to the hover throttle (see MPC_THR_HOVER).
 *
 * Select 'No Rescale' to directly map the stick 1:1 to the output. This can be useful
 * in case the hover thrust is very low and the default would lead to too much distortion
 * (e.g. if hover thrust is set to 20%, 80% of the upper thrust range is squeezed into the
 * upper half of the stick range).
 *
 * Note: in case MPC_THR_HOVER is set to 50%, the modes 0 and 1 are the same.
 *
 * @value 0 Rescale to hover thrust
 * @value 1 No Rescale
 * @group Multicopter Position Control
 */
PARAM_DEFINE_INT32(MPC_THR_CURVE, 0);

/**
 * Maximum thrust in auto thrust control
 *
 * Limit max allowed thrust
 *
 * @unit norm
 * @min 0.0
 * @max 1.0
 * @decimal 2
 * @increment 0.01
 * @group Multicopter Position Control
 */
PARAM_DEFINE_FLOAT(MPC_THR_MAX, 1.0f);

/**
 * Minimum manual thrust
 *
 * Minimum vertical thrust. It's recommended to set it > 0 to avoid free fall with zero thrust.
 * With MC_AIRMODE set to 1, this can safely be set to 0.
 *
 * @unit norm
 * @min 0.0
 * @max 1.0
 * @decimal 2
 * @increment 0.01
 * @group Multicopter Position Control
 */
PARAM_DEFINE_FLOAT(MPC_MANTHR_MIN, 0.08f);

/**
 * Proportional gain for vertical position error
 *
 * @min 0.0
 * @max 1.5
 * @decimal 2
 * @group Multicopter Position Control
 */
PARAM_DEFINE_FLOAT(MPC_Z_P, 1.0f);

/**
 * Proportional gain for vertical velocity error
 *
 * @min 0.1
 * @max 0.4
 * @decimal 2
 * @group Multicopter Position Control
 */
PARAM_DEFINE_FLOAT(MPC_Z_VEL_P, 0.2f);

/**
 * Integral gain for vertical velocity error
 *
 * Non zero value allows hovering thrust estimation on stabilized or autonomous takeoff.
 *
 * @min 0.01
 * @max 0.1
 * @decimal 3
 * @group Multicopter Position Control
 */
PARAM_DEFINE_FLOAT(MPC_Z_VEL_I, 0.02f);

/**
 * Differential gain for vertical velocity error
 *
 * @min 0.0
 * @max 0.1
 * @decimal 3
 * @group Multicopter Position Control
 */
PARAM_DEFINE_FLOAT(MPC_Z_VEL_D, 0.0f);

/**
 * Maximum vertical ascent velocity
 *
 * Maximum vertical velocity in AUTO mode and endpoint for stabilized modes (ALTCTRL, POSCTRL).
 *
 * @unit m/s
 * @min 0.5
 * @max 8.0
 * @decimal 1
 * @group Multicopter Position Control
 */
PARAM_DEFINE_FLOAT(MPC_Z_VEL_MAX_UP, 3.0f);

/**
 * Maximum vertical descent velocity
 *
 * Maximum vertical velocity in AUTO mode and endpoint for stabilized modes (ALTCTRL, POSCTRL).
 *
 * @unit m/s
 * @min 0.5
 * @max 4.0
 * @group Multicopter Position Control
 */
PARAM_DEFINE_FLOAT(MPC_Z_VEL_MAX_DN, 1.0f);

/**
 * Proportional gain for horizontal position error
 *
 * @min 0.0
 * @max 2.0
 * @decimal 2
 * @group Multicopter Position Control
 */
PARAM_DEFINE_FLOAT(MPC_XY_P, 0.95f);

/**
 * Proportional gain for horizontal velocity error
 *
 * @min 0.06
 * @max 0.15
 * @decimal 2
 * @group Multicopter Position Control
 */
PARAM_DEFINE_FLOAT(MPC_XY_VEL_P, 0.09f);

/**
 * Integral gain for horizontal velocity error
 *
 * Non-zero value allows to eliminate steady state errors in the presence of disturbances like wind.
 *
 * @min 0.0
 * @max 3.0
 * @decimal 3
 * @group Multicopter Position Control
 */
PARAM_DEFINE_FLOAT(MPC_XY_VEL_I, 0.02f);

/**
 * Differential gain for horizontal velocity error. Small values help reduce fast oscillations. If value is too big oscillations will appear again.
 *
 * @min 0.005
 * @max 0.1
 * @decimal 3
 * @group Multicopter Position Control
 */
PARAM_DEFINE_FLOAT(MPC_XY_VEL_D, 0.01f);

/**
 * Maximum horizontal velocity in mission
 *
 * Normal horizontal velocity in AUTO modes (includes
 * also RTL / hold / etc.) and endpoint for
 * position stabilized mode (POSCTRL).
 *
 * @unit m/s
 * @min 3.0
 * @max 20.0
 * @increment 1
 * @decimal 2
 * @group Multicopter Position Control
 */
PARAM_DEFINE_FLOAT(MPC_XY_CRUISE, 5.0f);

/**
 * Proportional gain for horizontal trajectory position error
 *
 * @min 0.1
 * @max 5.0
 * @decimal 1
 * @group Multicopter Position Control
 */
PARAM_DEFINE_FLOAT(MPC_XY_TRAJ_P, 0.3f);

/**
 * Proportional gain for vertical trajectory position error
 *
 * @min 0.1
 * @max 5.0
 * @decimal 1
 * @group Multicopter Position Control
 */
PARAM_DEFINE_FLOAT(MPC_Z_TRAJ_P, 0.3f);

/**
 * Cruise speed when angle prev-current/current-next setpoint
 * is 90 degrees. It should be lower than MPC_XY_CRUISE.
 *
 * Applies only in AUTO modes (includes
 * also RTL / hold / etc.)
 *
 * @unit m/s
 * @min 1.0
 * @max 20.0
 * @increment 1
 * @decimal 2
 * @group Multicopter Position Control
 */
PARAM_DEFINE_FLOAT(MPC_CRUISE_90, 3.0f);

/**
 * Maximum horizontal velocity setpoint for manual controlled mode
 * If velocity setpoint larger than MPC_XY_VEL_MAX is set, then
 * the setpoint will be capped to MPC_XY_VEL_MAX
 *
 * @unit m/s
 * @min 3.0
 * @max 20.0
 * @increment 1
 * @decimal 2
 * @group Multicopter Position Control
 */
PARAM_DEFINE_FLOAT(MPC_VEL_MANUAL, 10.0f);

/**
 * Maximum horizontal velocity
 *
 * Maximum horizontal velocity in AUTO mode. If higher speeds
 * are commanded in a mission they will be capped to this velocity.
 *
 * @unit m/s
 * @min 0.0
 * @max 20.0
 * @increment 1
 * @decimal 2
 * @group Multicopter Position Control
 */
PARAM_DEFINE_FLOAT(MPC_XY_VEL_MAX, 12.0f);

/**
 * Maximum tilt angle in air
 *
 * Limits maximum tilt in AUTO and POSCTRL modes during flight.
 *
 * @unit deg
 * @min 20.0
 * @max 180.0
 * @decimal 1
 * @group Multicopter Position Control
 */
PARAM_DEFINE_FLOAT(MPC_TILTMAX_AIR, 45.0f);

/**
 * Maximum tilt during landing
 *
 * Limits maximum tilt angle on landing.
 *
 * @unit deg
 * @min 10.0
 * @max 90.0
 * @decimal 1
 * @group Multicopter Position Control
 */
PARAM_DEFINE_FLOAT(MPC_TILTMAX_LND, 12.0f);

/**
 * Landing descend rate
 *
 * @unit m/s
 * @min 0.6
 * @decimal 1
 * @group Multicopter Position Control
 */
PARAM_DEFINE_FLOAT(MPC_LAND_SPEED, 0.7f);

/**
 * Takeoff climb rate
 *
 * @unit m/s
 * @min 1
 * @max 5
 * @decimal 2
 * @group Multicopter Position Control
 */
PARAM_DEFINE_FLOAT(MPC_TKO_SPEED, 1.5f);

/**
 * Maximal tilt angle in manual or altitude mode
 *
 * @unit deg
 * @min 0.0
 * @max 90.0
 * @decimal 1
 * @group Multicopter Position Control
 */
PARAM_DEFINE_FLOAT(MPC_MAN_TILT_MAX, 35.0f);

/**
 * Max manual yaw rate
 *
 * @unit deg/s
 * @min 0.0
 * @max 400
 * @decimal 1
 * @group Multicopter Position Control
 */
PARAM_DEFINE_FLOAT(MPC_MAN_Y_MAX, 200.0f);

/**
 * Deadzone of sticks where position hold is enabled
 *
 * @min 0.0
 * @max 1.0
 * @decimal 2
 * @group Multicopter Position Control
 */
PARAM_DEFINE_FLOAT(MPC_HOLD_DZ, 0.1f);

/**
 * Maximum horizontal velocity for which position hold is enabled (use 0 to disable check)
 *
 * @unit m/s
 * @min 0.0
 * @max 3.0
 * @decimal 2
 * @group Multicopter Position Control
 */
PARAM_DEFINE_FLOAT(MPC_HOLD_MAX_XY, 0.8f);

/**
 * Maximum vertical velocity for which position hold is enabled (use 0 to disable check)
 *
 * @unit m/s
 * @min 0.0
 * @max 3.0
 * @decimal 2
 * @group Multicopter Position Control
 */
PARAM_DEFINE_FLOAT(MPC_HOLD_MAX_Z, 0.6f);

/**
 * Low pass filter cut freq. for numerical velocity derivative
 *
 * @unit Hz
 * @min 0.0
 * @max 10
 * @decimal 2
 * @group Multicopter Position Control
 */
PARAM_DEFINE_FLOAT(MPC_VELD_LP, 5.0f);

/**
 * Maximum horizontal acceleration for auto mode and maximum deceleration for manual mode
 *
 * @unit m/s/s
 * @min 2.0
 * @max 15.0
 * @increment 1
 * @decimal 2
 * @group Multicopter Position Control
 */
PARAM_DEFINE_FLOAT(MPC_ACC_HOR_MAX, 10.0f);

/**
 * Acceleration for auto and for manual
 *
 * @unit m/s/s
 * @min 2.0
 * @max 15.0
 * @increment 1
 * @decimal 2
 * @group Multicopter Position Control
 */

PARAM_DEFINE_FLOAT(MPC_ACC_HOR, 5.0f);

/**
 * Slow horizontal manual deceleration for manual mode
 *
 * @unit m/s/s
 * @min 0.5
 * @max 10.0
 * @increment 1
 * @decimal 2
 * @group Multicopter Position Control
 */
PARAM_DEFINE_FLOAT(MPC_DEC_HOR_SLOW, 5.0f);

/**
 * Horizontal acceleration in manual modes when te estimator speed limit is removed.
 * If full stick is being applied and the estimator stops demanding a speed limit,
 * which it had been before (e.g if GPS is gained while flying on optical flow/vision only),
 * the vehicle will accelerate at this rate until the normal position control speed is achieved.
 *
 * @unit m/s/s
 * @min 0.2
 * @max 2.0
 * @increment 0.1
 * @decimal 1
 * @group Multicopter Position Control
 */
PARAM_DEFINE_FLOAT(MPC_ACC_HOR_ESTM, 0.5f);

/**
 * Maximum vertical acceleration in velocity controlled modes upward
 *
 * @unit m/s/s
 * @min 2.0
 * @max 15.0
 * @increment 1
 * @decimal 2
 * @group Multicopter Position Control
 */
PARAM_DEFINE_FLOAT(MPC_ACC_UP_MAX, 10.0f);

/**
 * Maximum vertical acceleration in velocity controlled modes down
 *
 * @unit m/s/s
 * @min 2.0
 * @max 15.0
 * @increment 1
 * @decimal 2
 * @group Multicopter Position Control
 */
PARAM_DEFINE_FLOAT(MPC_ACC_DOWN_MAX, 10.0f);

/**
 * Maximum jerk limit
 *
 * Limit the maximum jerk of the vehicle (how fast the acceleration can change).
 * A lower value leads to smoother vehicle motions, but it also limits its
 * agility (how fast it can change directions or break).
 *
 * Setting this to the maximum value essentially disables the limit.
 *
 * Note: this is only used when MPC_POS_MODE is set to a smoothing mode.
 *
 * @unit m/s/s/s
 * @min 0.5
 * @max 500.0
 * @increment 1
 * @decimal 2
 * @group Multicopter Position Control
 */
PARAM_DEFINE_FLOAT(MPC_JERK_MAX, 20.0f);

/**
 * Velocity-based jerk limit
 *
 * If this is not zero, a velocity-based maximum jerk limit is used: the applied
 * jerk limit linearly increases with the vehicle's velocity between
 * MPC_JERK_MIN (zero velocity) and MPC_JERK_MAX (maximum velocity).
 *
 * This means that the vehicle's motions are smooth for low velocities, but
 * still allows fast direction changes or breaking at higher velocities.
 *
 * Set this to zero to use a fixed maximum jerk limit (MPC_JERK_MAX).
 *
 * Note: this is only used when MPC_POS_MODE is set to a smoothing mode.
 *
 * @unit m/s/s/s
 * @min 0
 * @max 30.0
 * @increment 1
 * @decimal 2
 * @group Multicopter Position Control
 */
PARAM_DEFINE_FLOAT(MPC_JERK_MIN, 8.0f);

/**
 * Altitude control mode.
 *
 * Set to 0 to control height relative to the earth frame origin. This origin may move up and down in
 * flight due to sensor drift.
 * Set to 1 to control height relative to estimated distance to ground. The vehicle will move up and down
 * with terrain height variation. Requires a distance to ground sensor. The height controller will
 * revert to using height above origin if the distance to ground estimate becomes invalid as indicated
 * by the local_position.distance_bottom_valid message being false.
 * Set to 2 to control height relative to ground (requires a distance sensor) when stationary and relative
 * to earth frame origin when moving horizontally.
 * The speed threshold is controlled by the MPC_HOLD_MAX_XY parameter.
 *
 * @min 0
 * @max 2
 * @value 0 Altitude following
 * @value 1 Terrain following
 * @value 2 Terrain hold
 * @group Multicopter Position Control
 */
PARAM_DEFINE_INT32(MPC_ALT_MODE, 0);

/**
 * Manual position control stick exponential curve sensitivity
 *
 * The higher the value the less sensitivity the stick has around zero
 * while still reaching the maximum value with full stick deflection.
 *
 * 0 Purely linear input curve (default)
 * 1 Purely cubic input curve
 *
 * @min 0
 * @max 1
 * @decimal 2
 * @group Multicopter Position Control
 */
PARAM_DEFINE_FLOAT(MPC_XY_MAN_EXPO, 0.0f);

/**
 * Manual control stick vertical exponential curve
 *
 * The higher the value the less sensitivity the stick has around zero
 * while still reaching the maximum value with full stick deflection.
 *
 * 0 Purely linear input curve (default)
 * 1 Purely cubic input curve
 *
 * @min 0
 * @max 1
 * @decimal 2
 * @group Multicopter Position Control
 */
PARAM_DEFINE_FLOAT(MPC_Z_MAN_EXPO, 0.0f);

/**
 * Manual control stick yaw rotation exponential curve
 *
 * The higher the value the less sensitivity the stick has around zero
 * while still reaching the maximum value with full stick deflection.
 *
 * 0 Purely linear input curve (default)
 * 1 Purely cubic input curve
 *
 * @min 0
 * @max 1
 * @decimal 2
 * @group Multicopter Position Control
 */
PARAM_DEFINE_FLOAT(MPC_YAW_EXPO, 0.0f);

/**
 * Altitude for 1. step of slow landing (descend)
 *
 * Below this altitude descending velocity gets limited
 * to a value between "MPC_Z_VEL_MAX" and "MPC_LAND_SPEED"
 * to enable a smooth descent experience
 * Value needs to be higher than "MPC_LAND_ALT2"
 *
 * @unit m
 * @min 0
 * @max 122
 * @decimal 1
 * @group Multicopter Position Control
 */
PARAM_DEFINE_FLOAT(MPC_LAND_ALT1, 10.0f);

/**
 * Altitude for 2. step of slow landing (landing)
 *
 * Below this altitude descending velocity gets limited to "MPC_LAND_SPEED"
 * Value needs to be lower than "MPC_LAND_ALT1"
 *
 * @unit m
 * @min 0
 * @max 122
 * @decimal 1
 * @group Multicopter Position Control
 */
PARAM_DEFINE_FLOAT(MPC_LAND_ALT2, 5.0f);

/**
 * Position control smooth takeoff ramp time constant
 *
 * Increasing this value will make automatic and manual takeoff slower.
 * If it's too slow the drone might scratch the ground and tip over.
 * A time constant of 0 disables the ramp
 *
 * @min 0
 * @max 1
 * @group Multicopter Position Control
 */
PARAM_DEFINE_FLOAT(MPC_TKO_RAMP_T, 0.4f);

/**
 * Manual-Position control sub-mode
 *
 * The supported sub-modes are:
 * 0 Default position control where sticks map to position/velocity directly. Maximum speeds
 * 	 is MPC_VEL_MANUAL.
 * 1 Smooth position control where setpoints are adjusted based on acceleration limits
 * 	 and jerk limits.
 * 2 Sport mode that is the same Default position control but with velocity limits set to
 * 	 the maximum allowed speeds (MPC_XY_VEL_MAX)
 * 3 Smooth position control with maximum acceleration and jerk limits (different algorithm
 *   than 1).
 *
 * @value 0 Default position control
 * @value 1 Smooth position control
 * @value 2 Sport position control
 * @value 3 Smooth position control (Velocity)
 * @group Multicopter Position Control
 */
PARAM_DEFINE_INT32(MPC_POS_MODE, 1);

/**
 * Auto sub-mode
 *
 * @value 0 Default line tracking
 * @value 1 Jerk-limited trajectory
 * @group Multicopter Position Control
 */
PARAM_DEFINE_INT32(MPC_AUTO_MODE, 1);

/**
 * Enforced delay between arming and takeoff
 *
 * For altitude controlled modes the time from arming the motors until
 * a takeoff is possible gets forced to be at least MPC_SPOOLUP_TIME seconds
 * to ensure the motors and propellers can sppol up and reach idle speed before
 * getting commanded to spin faster. This delay is particularly useful for vehicles
 * with slow motor spin-up e.g. because of large propellers.
 *
 * @min 0
 * @max 10
 * @unit s
 * @group Multicopter Position Control
 */
PARAM_DEFINE_FLOAT(MPC_SPOOLUP_TIME, 0.0f);

/**
 * Yaw mode.
 *
 * Specifies the heading in Auto.
 *
 * @min 0
 * @max 3
 * @value 0 towards waypoint
 * @value 1 towards home
 * @value 2 away from home
 * @value 3 along trajectory
 * @group Mission
 */
<<<<<<< HEAD
PARAM_DEFINE_INT32(MPC_YAW_MODE, 0);

/**
 * Throttle slew rate
 *
 * Maiximum throttle slew rate.
 *
 * @min 1
 * @group Multicopter Position Control.
 */
PARAM_DEFINE_FLOAT(MPC_THR_RATE_MAX, 2);
=======
PARAM_DEFINE_INT32(MPC_YAW_MODE, 0);
>>>>>>> 0eb4942f
<|MERGE_RESOLUTION|>--- conflicted
+++ resolved
@@ -717,7 +717,6 @@
  * @value 3 along trajectory
  * @group Mission
  */
-<<<<<<< HEAD
 PARAM_DEFINE_INT32(MPC_YAW_MODE, 0);
 
 /**
@@ -728,7 +727,4 @@
  * @min 1
  * @group Multicopter Position Control.
  */
-PARAM_DEFINE_FLOAT(MPC_THR_RATE_MAX, 2);
-=======
-PARAM_DEFINE_INT32(MPC_YAW_MODE, 0);
->>>>>>> 0eb4942f
+PARAM_DEFINE_FLOAT(MPC_THR_RATE_MAX, 2);