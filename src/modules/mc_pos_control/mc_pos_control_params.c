/****************************************************************************
 *
 *   Copyright (c) 2013-2016 PX4 Development Team. All rights reserved.
 *
 * Redistribution and use in source and binary forms, with or without
 * modification, are permitted provided that the following conditions
 * are met:
 *
 * 1. Redistributions of source code must retain the above copyright
 *    notice, this list of conditions and the following disclaimer.
 * 2. Redistributions in binary form must reproduce the above copyright
 *    notice, this list of conditions and the following disclaimer in
 *    the documentation and/or other materials provided with the
 *    distribution.
 * 3. Neither the name PX4 nor the names of its contributors may be
 *    used to endorse or promote products derived from this software
 *    without specific prior written permission.
 *
 * THIS SOFTWARE IS PROVIDED BY THE COPYRIGHT HOLDERS AND CONTRIBUTORS
 * "AS IS" AND ANY EXPRESS OR IMPLIED WARRANTIES, INCLUDING, BUT NOT
 * LIMITED TO, THE IMPLIED WARRANTIES OF MERCHANTABILITY AND FITNESS
 * FOR A PARTICULAR PURPOSE ARE DISCLAIMED. IN NO EVENT SHALL THE
 * COPYRIGHT OWNER OR CONTRIBUTORS BE LIABLE FOR ANY DIRECT, INDIRECT,
 * INCIDENTAL, SPECIAL, EXEMPLARY, OR CONSEQUENTIAL DAMAGES (INCLUDING,
 * BUT NOT LIMITED TO, PROCUREMENT OF SUBSTITUTE GOODS OR SERVICES; LOSS
 * OF USE, DATA, OR PROFITS; OR BUSINESS INTERRUPTION) HOWEVER CAUSED
 * AND ON ANY THEORY OF LIABILITY, WHETHER IN CONTRACT, STRICT
 * LIABILITY, OR TORT (INCLUDING NEGLIGENCE OR OTHERWISE) ARISING IN
 * ANY WAY OUT OF THE USE OF THIS SOFTWARE, EVEN IF ADVISED OF THE
 * POSSIBILITY OF SUCH DAMAGE.
 *
 ****************************************************************************/

/**
 * @file mc_pos_control_params.c
 * Multicopter position controller parameters.
 *
 * @author Anton Babushkin <anton@px4.io>
 */

/**
 * Minimum thrust in auto thrust control
 *
 * It's recommended to set it > 0 to avoid free fall with zero thrust.
 *
 * @unit norm
 * @min 0.05
 * @max 1.0
 * @decimal 2
 * @increment 0.01
 * @group Multicopter Position Control
 */
PARAM_DEFINE_FLOAT(MPC_THR_MIN, 0.12f);

/**
 * Hover thrust
 *
 * Vertical thrust required to hover.
 * This value is mapped to center stick for manual throttle control.
 * With this value set to the thrust required to hover, transition
 * from manual to Altitude or Position mode while hovering will occur with the
 * throttle stick near center, which is then interpreted as (near)
 * zero demand for vertical speed.
 *
 * This parameter is also important for the landing detection to work correctly.
 *
 * @unit norm
 * @min 0.1
 * @max 0.8
 * @decimal 2
 * @increment 0.01
 * @group Multicopter Position Control
 */
PARAM_DEFINE_FLOAT(MPC_THR_HOVER, 0.5f);

/**
 * Hover thrust source selector
 *
 * Set false to use the fixed parameter MPC_THR_HOVER
 * Set true to use the value computed by the hover thrust estimator
 *
 * @boolean
 * @group Multicopter Position Control
 */
PARAM_DEFINE_INT32(MPC_USE_HTE, 1);

/**
 * Thrust curve in Manual Mode
 *
 * This parameter defines how the throttle stick input is mapped to commanded thrust
 * in Manual/Stabilized flight mode.
 *
 * In case the default is used ('Rescale to hover thrust'), the stick input is linearly
 * rescaled, such that a centered stick corresponds to the hover throttle (see MPC_THR_HOVER).
 *
 * Select 'No Rescale' to directly map the stick 1:1 to the output. This can be useful
 * in case the hover thrust is very low and the default would lead to too much distortion
 * (e.g. if hover thrust is set to 20%, 80% of the upper thrust range is squeezed into the
 * upper half of the stick range).
 *
 * Note: In case MPC_THR_HOVER is set to 50%, the modes 0 and 1 are the same.
 *
 * @value 0 Rescale to hover thrust
 * @value 1 No Rescale
 * @group Multicopter Position Control
 */
PARAM_DEFINE_INT32(MPC_THR_CURVE, 0);

/**
 * Maximum thrust in auto thrust control
 *
 * Limit max allowed thrust
 *
 * @unit norm
 * @min 0.0
 * @max 1.0
 * @decimal 2
 * @increment 0.01
 * @group Multicopter Position Control
 */
PARAM_DEFINE_FLOAT(MPC_THR_MAX, 1.0f);

/**
 * Minimum manual thrust
 *
 * Minimum vertical thrust. It's recommended to set it > 0 to avoid free fall with zero thrust.
 * With MC_AIRMODE set to 1, this can safely be set to 0.
 *
 * @unit norm
 * @min 0.0
 * @max 1.0
 * @decimal 2
 * @increment 0.01
 * @group Multicopter Position Control
 */
PARAM_DEFINE_FLOAT(MPC_MANTHR_MIN, 0.08f);

/**
 * Proportional gain for vertical position error
 *
 * @min 0.0
 * @max 1.5
 * @decimal 2
 * @group Multicopter Position Control
 */
PARAM_DEFINE_FLOAT(MPC_Z_P, 1.0f);

/**
 * Proportional gain for vertical velocity error
 *
 * defined as correction acceleration in m/s^2 per m/s velocity error
 *
 * @min 2.0
 * @max 8.0
 * @decimal 2
 * @group Multicopter Position Control
 */
PARAM_DEFINE_FLOAT(MPC_Z_VEL_P_ACC, 4.0f);

/**
 * Integral gain for vertical velocity error
 *
 * defined as correction acceleration in m/s^2 per m velocity integral
 *
 * Non zero value allows hovering thrust estimation on stabilized or autonomous takeoff.
 *
 * @min 0.2
 * @max 2.0
 * @decimal 3
 * @group Multicopter Position Control
 */
PARAM_DEFINE_FLOAT(MPC_Z_VEL_I_ACC, 2.0f);

/**
 * Differential gain for vertical velocity error
 *
 * defined as correction acceleration in m/s^2 per m/s^2 velocity derivative
 *
 * @min 0.0
 * @max 2.0
 * @decimal 3
 * @group Multicopter Position Control
 */
PARAM_DEFINE_FLOAT(MPC_Z_VEL_D_ACC, 0.0f);

/**
 * Maximum vertical ascent velocity
 *
 * Maximum vertical velocity in AUTO mode and endpoint for stabilized modes (ALTCTRL, POSCTRL).
 *
 * @unit m/s
 * @min 0.5
 * @max 8.0
 * @decimal 1
 * @group Multicopter Position Control
 */
PARAM_DEFINE_FLOAT(MPC_Z_VEL_MAX_UP, 3.0f);

/**
 * Maximum vertical descent velocity
 *
 * Maximum vertical velocity in AUTO mode and endpoint for stabilized modes (ALTCTRL, POSCTRL).
 *
 * @unit m/s
 * @min 0.5
 * @max 4.0
 * @group Multicopter Position Control
 */
PARAM_DEFINE_FLOAT(MPC_Z_VEL_MAX_DN, 1.0f);

/**
 * Proportional gain for horizontal position error
 *
 * @min 0.0
 * @max 2.0
 * @decimal 2
 * @group Multicopter Position Control
 */
PARAM_DEFINE_FLOAT(MPC_XY_P, 0.95f);

/**
 * Proportional gain for horizontal velocity error
 *
 * defined as correction acceleration in m/s^2 per m/s velocity error
 *
 * @min 1.2
 * @max 3.0
 * @decimal 2
 * @group Multicopter Position Control
 */
PARAM_DEFINE_FLOAT(MPC_XY_VEL_P_ACC, 1.8f);

/**
 * Integral gain for horizontal velocity error
 *
 * defined as correction acceleration in m/s^2 per m velocity integral
 * Non-zero value allows to eliminate steady state errors in the presence of disturbances like wind.
 *
 * @min 0.0
 * @max 60.0
 * @decimal 3
 * @group Multicopter Position Control
 */
PARAM_DEFINE_FLOAT(MPC_XY_VEL_I_ACC, 0.4f);

/**
 * Differential gain for horizontal velocity error. Small values help reduce fast oscillations. If value is too big oscillations will appear again.
 *
 * defined as correction acceleration in m/s^2 per m/s^2 velocity derivative
 *
 * @min 0.1
 * @max 2.0
 * @decimal 3
 * @group Multicopter Position Control
 */
PARAM_DEFINE_FLOAT(MPC_XY_VEL_D_ACC, 0.2f);

/**
 * Maximum horizontal velocity in mission
 *
 * Normal horizontal velocity in AUTO modes (includes
 * also RTL / hold / etc.) and endpoint for
 * position stabilized mode (POSCTRL).
 *
 * @unit m/s
 * @min 3.0
 * @max 20.0
 * @increment 1
 * @decimal 2
 * @group Multicopter Position Control
 */
PARAM_DEFINE_FLOAT(MPC_XY_CRUISE, 5.0f);

/**
 * Proportional gain for horizontal trajectory position error
 *
 * @min 0.1
 * @max 1.0
 * @decimal 1
 * @group Multicopter Position Control
 */
PARAM_DEFINE_FLOAT(MPC_XY_TRAJ_P, 0.5f);

/**
 * Maximum horizontal velocity setpoint for manual controlled mode
 * If velocity setpoint larger than MPC_XY_VEL_MAX is set, then
 * the setpoint will be capped to MPC_XY_VEL_MAX
 *
 * @unit m/s
 * @min 3.0
 * @max 20.0
 * @increment 1
 * @decimal 2
 * @group Multicopter Position Control
 */
PARAM_DEFINE_FLOAT(MPC_VEL_MANUAL, 10.0f);

/**
 * Maximum horizontal velocity
 *
 * Maximum horizontal velocity in AUTO mode. If higher speeds
 * are commanded in a mission they will be capped to this velocity.
 *
 * @unit m/s
 * @min 0.0
 * @max 20.0
 * @increment 1
 * @decimal 2
 * @group Multicopter Position Control
 */
PARAM_DEFINE_FLOAT(MPC_XY_VEL_MAX, 12.0f);

/**
 * Maximum tilt angle in air
 *
 * Limits maximum tilt in AUTO and POSCTRL modes during flight.
 *
 * @unit deg
 * @min 20.0
 * @max 89.0
 * @decimal 1
 * @group Multicopter Position Control
 */
PARAM_DEFINE_FLOAT(MPC_TILTMAX_AIR, 45.0f);

/**
 * Maximum tilt during landing
 *
 * Limits maximum tilt angle on landing.
 *
 * @unit deg
 * @min 10.0
 * @max 89.0
 * @decimal 1
 * @group Multicopter Position Control
 */
PARAM_DEFINE_FLOAT(MPC_TILTMAX_LND, 12.0f);

/**
 * Landing descend rate
 *
 * @unit m/s
 * @min 0.6
 * @decimal 1
 * @group Multicopter Position Control
 */
PARAM_DEFINE_FLOAT(MPC_LAND_SPEED, 0.7f);

/**
 * Maximum horizontal position mode velocity when close to ground/home altitude
 * Set the value higher than the otherwise expected maximum to disable any slowdown.
 *
 * @unit m/s
 * @min 0
 * @decimal 1
 * @group Multicopter Position Control
 */
PARAM_DEFINE_FLOAT(MPC_LAND_VEL_XY, 10.0f);

/**
 * Enable user assisted descent speed for autonomous land routine.
 * When enabled, descent speed will be equal to MPC_LAND_SPEED at half throttle,
 * MPC_Z_VEL_MAX_DN at zero throttle, and 0.5 * MPC_LAND_SPEED at full throttle.
 *
 * @min 0
 * @max 1
 * @value 0 Fixed descent speed of MPC_LAND_SPEED
 * @value 1 User assisted descent speed
 */
PARAM_DEFINE_INT32(MPC_LAND_RC_HELP, 0);

/**
 * Takeoff climb rate
 *
 * @unit m/s
 * @min 1
 * @max 5
 * @decimal 2
 * @group Multicopter Position Control
 */
PARAM_DEFINE_FLOAT(MPC_TKO_SPEED, 1.5f);

/**
 * Maximal tilt angle in manual or altitude mode
 *
 * @unit deg
 * @min 0.0
 * @max 90.0
 * @decimal 1
 * @group Multicopter Position Control
 */
PARAM_DEFINE_FLOAT(MPC_MAN_TILT_MAX, 35.0f);

/**
 * Max manual yaw rate
 *
 * @unit deg/s
 * @min 0.0
 * @max 400
 * @decimal 1
 * @group Multicopter Position Control
 */
PARAM_DEFINE_FLOAT(MPC_MAN_Y_MAX, 150.0f);

/**
 * Manual yaw rate input filter time constant
 * Setting this parameter to 0 disables the filter
 *
 * @unit s
 * @min 0.0
 * @max 5.0
 * @decimal 2
 * @group Multicopter Position Control
 */
PARAM_DEFINE_FLOAT(MPC_MAN_Y_TAU, 0.08f);

/**
 * Deadzone of sticks where position hold is enabled
 *
 * @min 0.0
 * @max 1.0
 * @decimal 2
 * @group Multicopter Position Control
 */
PARAM_DEFINE_FLOAT(MPC_HOLD_DZ, 0.1f);

/**
 * Maximum horizontal velocity for which position hold is enabled (use 0 to disable check)
 *
 * @unit m/s
 * @min 0.0
 * @max 3.0
 * @decimal 2
 * @group Multicopter Position Control
 */
PARAM_DEFINE_FLOAT(MPC_HOLD_MAX_XY, 0.8f);

/**
 * Maximum vertical velocity for which position hold is enabled (use 0 to disable check)
 *
 * @unit m/s
 * @min 0.0
 * @max 3.0
 * @decimal 2
 * @group Multicopter Position Control
 */
PARAM_DEFINE_FLOAT(MPC_HOLD_MAX_Z, 0.6f);

/**
 * Low pass filter cut freq. for numerical velocity derivative
 *
 * @unit Hz
 * @min 0.0
 * @max 10
 * @decimal 2
 * @group Multicopter Position Control
 */
PARAM_DEFINE_FLOAT(MPC_VELD_LP, 5.0f);

/**
 * Maximum horizontal acceleration for auto mode and for manual mode
 *
<<<<<<< HEAD
 * MPC_POS_MODE
 * 1 just deceleration
 * 3 acceleration and deceleration
 * 4 just acceleration
=======
 * Maximum deceleration for MPC_POS_MODE 1. Maximum acceleration and deceleration for MPC_POS_MODE 3.
>>>>>>> d791c8ba
 *
 * @unit m/s/s
 * @min 2.0
 * @max 15.0
 * @increment 1
 * @decimal 2
 * @group Multicopter Position Control
 */
PARAM_DEFINE_FLOAT(MPC_ACC_HOR_MAX, 5.0f);

/**
 * Acceleration for auto and for manual
 *
 * Note: In manual, this parameter is only used in MPC_POS_MODE 1.
 *
 * @unit m/s/s
 * @min 2.0
 * @max 15.0
 * @increment 1
 * @decimal 2
 * @group Multicopter Position Control
 */

PARAM_DEFINE_FLOAT(MPC_ACC_HOR, 3.0f);

/**
 * Slow horizontal manual deceleration for manual mode
 *
 * Note: This is only used when MPC_POS_MODE is set to 1.
 *
 * @unit m/s/s
 * @min 0.5
 * @max 10.0
 * @increment 1
 * @decimal 2
 * @group Multicopter Position Control
 */
PARAM_DEFINE_FLOAT(MPC_DEC_HOR_SLOW, 5.0f);

/**
 * Maximum vertical acceleration in velocity controlled modes upward
 *
 * @unit m/s/s
 * @min 2.0
 * @max 15.0
 * @increment 1
 * @decimal 2
 * @group Multicopter Position Control
 */
PARAM_DEFINE_FLOAT(MPC_ACC_UP_MAX, 4.0f);

/**
 * Maximum vertical acceleration in velocity controlled modes down
 *
 * @unit m/s/s
 * @min 2.0
 * @max 15.0
 * @increment 1
 * @decimal 2
 * @group Multicopter Position Control
 */
PARAM_DEFINE_FLOAT(MPC_ACC_DOWN_MAX, 3.0f);

/**
 * Maximum jerk limit
 *
 * Limit the maximum jerk of the vehicle (how fast the acceleration can change).
 * A lower value leads to smoother vehicle motions, but it also limits its
 * agility (how fast it can change directions or break).
 *
 * Setting this to the maximum value essentially disables the limit.
 *
 * Note: This is only used when MPC_POS_MODE is set to a smoothing mode 1, 3 or 4.
 *
 * @unit m/s/s/s
 * @min 0.5
 * @max 500.0
 * @increment 1
 * @decimal 2
 * @group Multicopter Position Control
 */
PARAM_DEFINE_FLOAT(MPC_JERK_MAX, 8.0f);

/**
 * Velocity-based jerk limit
 *
 * If this is not zero, a velocity-based maximum jerk limit is used: the applied
 * jerk limit linearly increases with the vehicle's velocity between
 * MPC_JERK_MIN (zero velocity) and MPC_JERK_MAX (maximum velocity).
 *
 * This means that the vehicle's motions are smooth for low velocities, but
 * still allows fast direction changes or breaking at higher velocities.
 *
 * Set this to zero to use a fixed maximum jerk limit (MPC_JERK_MAX).
 *
 * Note: This is only used when MPC_POS_MODE is set to 1.
 *
 * @unit m/s/s/s
 * @min 0
 * @max 30.0
 * @increment 1
 * @decimal 2
 * @group Multicopter Position Control
 */
PARAM_DEFINE_FLOAT(MPC_JERK_MIN, 8.0f);

/**
 * Jerk limit in auto mode
 *
 * Limit the maximum jerk of the vehicle (how fast the acceleration can change).
 * A lower value leads to smoother vehicle motions, but it also limits its
 * agility.
 *
 * @unit m/s/s/s
 * @min 1.0
 * @max 80.0
 * @increment 1
 * @decimal 1
 * @group Multicopter Position Control
 */
PARAM_DEFINE_FLOAT(MPC_JERK_AUTO, 4.0f);

/**
 * Altitude control mode.
 *
 * Set to 0 to control height relative to the earth frame origin. This origin may move up and down in
 * flight due to sensor drift.
 * Set to 1 to control height relative to estimated distance to ground. The vehicle will move up and down
 * with terrain height variation. Requires a distance to ground sensor. The height controller will
 * revert to using height above origin if the distance to ground estimate becomes invalid as indicated
 * by the local_position.distance_bottom_valid message being false.
 * Set to 2 to control height relative to ground (requires a distance sensor) when stationary and relative
 * to earth frame origin when moving horizontally.
 * The speed threshold is controlled by the MPC_HOLD_MAX_XY parameter.
 *
 * @min 0
 * @max 2
 * @value 0 Altitude following
 * @value 1 Terrain following
 * @value 2 Terrain hold
 * @group Multicopter Position Control
 */
PARAM_DEFINE_INT32(MPC_ALT_MODE, 0);

/**
 * Manual position control stick exponential curve sensitivity
 *
 * The higher the value the less sensitivity the stick has around zero
 * while still reaching the maximum value with full stick deflection.
 *
 * 0 Purely linear input curve (default)
 * 1 Purely cubic input curve
 *
 * @min 0
 * @max 1
 * @decimal 2
 * @group Multicopter Position Control
 */
PARAM_DEFINE_FLOAT(MPC_XY_MAN_EXPO, 0.6f);

/**
 * Manual control stick vertical exponential curve
 *
 * The higher the value the less sensitivity the stick has around zero
 * while still reaching the maximum value with full stick deflection.
 *
 * 0 Purely linear input curve (default)
 * 1 Purely cubic input curve
 *
 * @min 0
 * @max 1
 * @decimal 2
 * @group Multicopter Position Control
 */
PARAM_DEFINE_FLOAT(MPC_Z_MAN_EXPO, 0.6f);

/**
 * Manual control stick yaw rotation exponential curve
 *
 * The higher the value the less sensitivity the stick has around zero
 * while still reaching the maximum value with full stick deflection.
 *
 * 0 Purely linear input curve (default)
 * 1 Purely cubic input curve
 *
 * @min 0
 * @max 1
 * @decimal 2
 * @group Multicopter Position Control
 */
PARAM_DEFINE_FLOAT(MPC_YAW_EXPO, 0.6f);

/**
 * Max yaw rate in auto mode
 *
 * Limit the rate of change of the yaw setpoint in autonomous mode
 * to avoid large control output and mixer saturation.
 *
 * @unit deg/s
 * @min 0.0
 * @max 360.0
 * @decimal 1
 * @increment 5
 * @group Multicopter Attitude Control
 */
PARAM_DEFINE_FLOAT(MPC_YAWRAUTO_MAX, 45.0f);

/**
 * Altitude for 1. step of slow landing (descend)
 *
 * Below this altitude:
 * - descending velocity gets limited to a value
 * between "MPC_Z_VEL_MAX" and "MPC_LAND_SPEED"
 * - horizontal velocity gets limited to a value
 * between "MPC_VEL_MANUAL" and "MPC_LAND_VEL_XY"
 * for a smooth descent and landing experience.
 * Value needs to be higher than "MPC_LAND_ALT2"
 *
 * @unit m
 * @min 0
 * @max 122
 * @decimal 1
 * @group Multicopter Position Control
 */
PARAM_DEFINE_FLOAT(MPC_LAND_ALT1, 5.0f);

/**
 * Altitude for 2. step of slow landing (landing)
 *
 * Below this altitude descending and horizontal velocities get
 * limited to "MPC_LAND_SPEED" and "MPC_LAND_VEL_XY", respectively.
 * Value needs to be lower than "MPC_LAND_ALT1"
 *
 * @unit m
 * @min 0
 * @max 122
 * @decimal 1
 * @group Multicopter Position Control
 */
PARAM_DEFINE_FLOAT(MPC_LAND_ALT2, 2.0f);

/**
 * Position control smooth takeoff ramp time constant
 *
 * Increasing this value will make automatic and manual takeoff slower.
 * If it's too slow the drone might scratch the ground and tip over.
 * A time constant of 0 disables the ramp
 *
 * @min 0
 * @max 5
 * @group Multicopter Position Control
 */
PARAM_DEFINE_FLOAT(MPC_TKO_RAMP_T, 3.0f);

/**
 * Manual-Position control sub-mode
 *
 * The supported sub-modes are:
 * 0 Simple position control where sticks map directly to velocity setpoints
 *   without smoothing. Useful for velocity control tuning.
 * 1 Smooth position control with maximum acceleration and jerk limits based on slew-rates.
 * 3 Smooth position control with maximum acceleration and jerk limits based on
 *   jerk optimized trajectory generator (different algorithm than 1).
 *
 * @value 0 Simple position control
 * @value 1 Smooth position control
<<<<<<< HEAD
 * @value 3 Smooth position control (Velocity)
 * @value 4 Acceleration based input
=======
 * @value 3 Smooth position control (Jerk optimized)
>>>>>>> d791c8ba
 * @group Multicopter Position Control
 */
PARAM_DEFINE_INT32(MPC_POS_MODE, 4);

/**
 * Enforced delay between arming and takeoff
 *
 * For altitude controlled modes the time from arming the motors until
 * a takeoff is possible gets forced to be at least MPC_SPOOLUP_TIME seconds
 * to ensure the motors and propellers can sppol up and reach idle speed before
 * getting commanded to spin faster. This delay is particularly useful for vehicles
 * with slow motor spin-up e.g. because of large propellers.
 *
 * @min 0
 * @max 10
 * @unit s
 * @group Multicopter Position Control
 */
PARAM_DEFINE_FLOAT(MPC_SPOOLUP_TIME, 1.0f);

/**
 * Yaw mode.
 *
 * Specifies the heading in Auto.
 *
 * @min 0
 * @max 4
 * @value 0 towards waypoint
 * @value 1 towards home
 * @value 2 away from home
 * @value 3 along trajectory
 * @value 4 towards waypoint (yaw first)
 * @group Mission
 */
PARAM_DEFINE_INT32(MPC_YAW_MODE, 0);<|MERGE_RESOLUTION|>--- conflicted
+++ resolved
@@ -460,14 +460,10 @@
 /**
  * Maximum horizontal acceleration for auto mode and for manual mode
  *
-<<<<<<< HEAD
  * MPC_POS_MODE
  * 1 just deceleration
  * 3 acceleration and deceleration
  * 4 just acceleration
-=======
- * Maximum deceleration for MPC_POS_MODE 1. Maximum acceleration and deceleration for MPC_POS_MODE 3.
->>>>>>> d791c8ba
  *
  * @unit m/s/s
  * @min 2.0
@@ -726,20 +722,19 @@
  * Manual-Position control sub-mode
  *
  * The supported sub-modes are:
- * 0 Simple position control where sticks map directly to velocity setpoints
- *   without smoothing. Useful for velocity control tuning.
- * 1 Smooth position control with maximum acceleration and jerk limits based on slew-rates.
- * 3 Smooth position control with maximum acceleration and jerk limits based on
- *   jerk optimized trajectory generator (different algorithm than 1).
+ * 0 Default position control where sticks map to position/velocity directly. Maximum speeds
+ * 	 is MPC_VEL_MANUAL.
+ * 1 Smooth position control where setpoints are adjusted based on acceleration limits
+ * 	 and jerk limits.
+ * 2 Sport mode that is the same Default position control but with velocity limits set to
+ * 	 the maximum allowed speeds (MPC_XY_VEL_MAX)
+ * 3 Smooth position control with maximum acceleration and jerk limits (different algorithm
+ *   than 1).
  *
  * @value 0 Simple position control
  * @value 1 Smooth position control
-<<<<<<< HEAD
  * @value 3 Smooth position control (Velocity)
  * @value 4 Acceleration based input
-=======
- * @value 3 Smooth position control (Jerk optimized)
->>>>>>> d791c8ba
  * @group Multicopter Position Control
  */
 PARAM_DEFINE_INT32(MPC_POS_MODE, 4);
