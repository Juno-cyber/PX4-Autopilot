--- conflicted
+++ resolved
@@ -191,6 +191,7 @@
  * @group Sensors
  */
 PARAM_DEFINE_INT32(SENS_EN_THERMAL, -1);
+
 /**
  * External I2C probe.
  *
@@ -203,15 +204,6 @@
 PARAM_DEFINE_INT32(SENS_EXT_I2C_PRB, 1);
 
 /**
-<<<<<<< HEAD
- * Skynode board rotation updated
- *
- * @boolean
- * @category system
- * @group Sensors
- */
-PARAM_DEFINE_INT32(SENS_SKN_ROT_U, 0);
-=======
  * Sensors hub IMU mode
  *
  * @value 0 Disabled
@@ -222,4 +214,12 @@
  * @group Sensors
  */
 PARAM_DEFINE_INT32(SENS_IMU_MODE, 1);
->>>>>>> 95d114e9
+
+/**
+ * Skynode board rotation updated
+ *
+ * @boolean
+ * @category system
+ * @group Sensors
+ */
+PARAM_DEFINE_INT32(SENS_SKN_ROT_U, 0);