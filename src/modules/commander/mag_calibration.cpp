--- conflicted
+++ resolved
@@ -571,33 +571,11 @@
 				// is already close)
 				bool sphere_fit_only = worker_data.calibration_sides <= 2;
 
-<<<<<<< HEAD
-						} else {
-							// stop here if fit has previously succeeded an if it is good enough
-							// TODO: extract those conditions for the unit test
-							if (sphere_fit_success
-							    && (i > 10)
-							    && (fitness < 0.01f)
-							    && (sphere_radius[cur_mag] >= 0.2f)
-							    && (sphere_radius[cur_mag] <= 0.7f)) {
-								break;
-							}
-						}
-
-						PX4_DEBUG("Mag: %d (%d/%d) sphere fit ret=%d, fitness: %.5f, lambda: %.5f, radius: %.3f, offset: [%.3f, %.3f %.3f]",
-							  cur_mag, i, max_iterations, ret, (double)fitness, (double)sphere_lambda, (double)sphere_radius[cur_mag],
-							  (double)sphere[cur_mag](0), (double)sphere[cur_mag](1), (double)sphere[cur_mag](2));
-					}
-
-					PX4_INFO("Mag: %d sphere fitness: %.5f radius: %.4f", cur_mag, (double)fitness, (double)sphere_radius[cur_mag]);
-				}
-=======
 				sphere_params sphere_data;
 				sphere_data.radius = sphere_radius[cur_mag];
 				sphere_data.offset = matrix::Vector3f(sphere[cur_mag](0), sphere[cur_mag](1), sphere[cur_mag](2));
 				sphere_data.diag = matrix::Vector3f(diag[cur_mag](0), diag[cur_mag](1), diag[cur_mag](2));
 				sphere_data.offdiag = matrix::Vector3f(offdiag[cur_mag](0), offdiag[cur_mag](1), offdiag[cur_mag](2));
->>>>>>> 993da074
 
 				bool sphere_fit_success = false;
 				bool ellipsoid_fit_success = false;
