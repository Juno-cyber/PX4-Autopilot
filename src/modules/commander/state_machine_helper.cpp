/****************************************************************************
 *
 *   Copyright (c) 2013-2015 PX4 Development Team. All rights reserved.
 *
 * Redistribution and use in source and binary forms, with or without
 * modification, are permitted provided that the following conditions
 * are met:
 *
 * 1. Redistributions of source code must retain the above copyright
 *    notice, this list of conditions and the following disclaimer.
 * 2. Redistributions in binary form must reproduce the above copyright
 *    notice, this list of conditions and the following disclaimer in
 *    the documentation and/or other materials provided with the
 *    distribution.
 * 3. Neither the name PX4 nor the names of its contributors may be
 *    used to endorse or promote products derived from this software
 *    without specific prior written permission.
 *
 * THIS SOFTWARE IS PROVIDED BY THE COPYRIGHT HOLDERS AND CONTRIBUTORS
 * "AS IS" AND ANY EXPRESS OR IMPLIED WARRANTIES, INCLUDING, BUT NOT
 * LIMITED TO, THE IMPLIED WARRANTIES OF MERCHANTABILITY AND FITNESS
 * FOR A PARTICULAR PURPOSE ARE DISCLAIMED. IN NO EVENT SHALL THE
 * COPYRIGHT OWNER OR CONTRIBUTORS BE LIABLE FOR ANY DIRECT, INDIRECT,
 * INCIDENTAL, SPECIAL, EXEMPLARY, OR CONSEQUENTIAL DAMAGES (INCLUDING,
 * BUT NOT LIMITED TO, PROCUREMENT OF SUBSTITUTE GOODS OR SERVICES; LOSS
 * OF USE, DATA, OR PROFITS; OR BUSINESS INTERRUPTION) HOWEVER CAUSED
 * AND ON ANY THEORY OF LIABILITY, WHETHER IN CONTRACT, STRICT
 * LIABILITY, OR TORT (INCLUDING NEGLIGENCE OR OTHERWISE) ARISING IN
 * ANY WAY OUT OF THE USE OF THIS SOFTWARE, EVEN IF ADVISED OF THE
 * POSSIBILITY OF SUCH DAMAGE.
 *
 ****************************************************************************/

/**
 * @file state_machine_helper.cpp
 * State machine helper functions implementations
 *
 * @author Thomas Gubler	<thomas@px4.io>
 * @author Julian Oes		<julian@oes.ch>
 * @author Sander Smeets	<sander@droneslab.com>
 */
#include <px4_platform_common/px4_config.h>
#include <uORB/topics/vehicle_command.h>
#include <uORB/topics/vehicle_command_ack.h>
#include <uORB/topics/vehicle_status.h>
#include <systemlib/mavlink_log.h>
#include <drivers/drv_hrt.h>
#include <float.h>

#include "state_machine_helper.h"
#include "commander_helper.h"

using namespace time_literals;

static constexpr const char reason_no_rc[] = "No manual control stick input";
static constexpr const char reason_no_offboard[] = "no offboard";
static constexpr const char reason_no_rc_and_no_offboard[] = "no RC and no offboard";
static constexpr const char reason_no_local_position[] = "no local position";
static constexpr const char reason_no_global_position[] = "no global position";
static constexpr const char reason_no_datalink[] = "no datalink";
static constexpr const char reason_no_rc_and_no_datalink[] = "no RC and no datalink";

// This array defines the arming state transitions. The rows are the new state, and the columns
// are the current state. Using new state and current state you can index into the array which
// will be true for a valid transition or false for a invalid transition. In some cases even
// though the transition is marked as true additional checks must be made. See arming_state_transition
// code for those checks.
static constexpr const bool arming_transitions[vehicle_status_s::ARMING_STATE_MAX][vehicle_status_s::ARMING_STATE_MAX]
= {
	//                                                    INIT,  STANDBY, ARMED, STANDBY_ERROR, SHUTDOWN, IN_AIR_RESTORE
	{ /* vehicle_status_s::ARMING_STATE_INIT */           true,  true,    false, true,          false,    false },
	{ /* vehicle_status_s::ARMING_STATE_STANDBY */        true,  true,    true,  false,         false,    false },
	{ /* vehicle_status_s::ARMING_STATE_ARMED */          false, true,    true,  false,         false,    true },
	{ /* vehicle_status_s::ARMING_STATE_STANDBY_ERROR */  true,  true,    true,  true,          false,    false },
	{ /* vehicle_status_s::ARMING_STATE_SHUTDOWN */       true,  true,    false, true,          true,     true },
	{ /* vehicle_status_s::ARMING_STATE_IN_AIR_RESTORE */ false, false,   false, false,         false,    false }, // NYI
};

// You can index into the array with an arming_state_t in order to get its textual representation
const char *const arming_state_names[vehicle_status_s::ARMING_STATE_MAX] = {
	"INIT",
	"STANDBY",
	"ARMED",
	"STANDBY_ERROR",
	"SHUTDOWN",
	"IN_AIR_RESTORE",
};

static inline events::px4::enums::arming_state_t eventArmingState(uint8_t arming_state)
{
	switch (arming_state) {
	case vehicle_status_s::ARMING_STATE_INIT: return events::px4::enums::arming_state_t::init;

	case vehicle_status_s::ARMING_STATE_STANDBY: return events::px4::enums::arming_state_t::standby;

	case vehicle_status_s::ARMING_STATE_ARMED: return events::px4::enums::arming_state_t::armed;

	case vehicle_status_s::ARMING_STATE_STANDBY_ERROR: return events::px4::enums::arming_state_t::standby_error;

	case vehicle_status_s::ARMING_STATE_SHUTDOWN: return events::px4::enums::arming_state_t::shutdown;

	case vehicle_status_s::ARMING_STATE_IN_AIR_RESTORE: return events::px4::enums::arming_state_t::inair_restore;
	}

	static_assert(vehicle_status_s::ARMING_STATE_MAX - 1 == (int)events::px4::enums::arming_state_t::inair_restore,
		      "enum def mismatch");

	return events::px4::enums::arming_state_t::init;
}

// You can index into the array with an navigation_state_t in order to get its textual representation
const char *const nav_state_names[vehicle_status_s::NAVIGATION_STATE_MAX] = {
	"MANUAL",
	"ALTCTL",
	"POSCTL",
	"AUTO_MISSION",
	"AUTO_LOITER",
	"AUTO_RTL",
	"6: unallocated",
	"7: unallocated",
	"AUTO_LANDENGFAIL",
	"AUTO_LANDGPSFAIL",
	"ACRO",
	"11: UNUSED",
	"DESCEND",
	"TERMINATION",
	"OFFBOARD",
	"STAB",
	"16: UNUSED2",
	"AUTO_TAKEOFF",
	"AUTO_LAND",
	"AUTO_FOLLOW_TARGET",
	"AUTO_PRECLAND",
	"ORBIT"
};

static hrt_abstime last_preflight_check = 0;	///< initialize so it gets checked immediately

void set_link_loss_nav_state(vehicle_status_s &status, actuator_armed_s &armed,
			     const vehicle_status_flags_s &status_flags, commander_state_s &internal_state, link_loss_actions_t link_loss_act,
			     const float ll_delay);

void reset_link_loss_globals(actuator_armed_s &armed, const bool old_failsafe, const link_loss_actions_t link_loss_act);

void set_offboard_loss_nav_state(vehicle_status_s &status, actuator_armed_s &armed,
				 const vehicle_status_flags_s &status_flags,
				 const offboard_loss_actions_t offboard_loss_act);

void set_offboard_loss_rc_nav_state(vehicle_status_s &status, actuator_armed_s &armed,
				    const vehicle_status_flags_s &status_flags,
				    const offboard_loss_rc_actions_t offboard_loss_rc_act);

void reset_offboard_loss_globals(actuator_armed_s &armed, const bool old_failsafe,
				 const offboard_loss_actions_t offboard_loss_act,
				 const offboard_loss_rc_actions_t offboard_loss_rc_act);

transition_result_t arming_state_transition(vehicle_status_s &status, const safety_s &safety,
		const arming_state_t new_arming_state, actuator_armed_s &armed, const bool fRunPreArmChecks,
		orb_advert_t *mavlink_log_pub, vehicle_status_flags_s &status_flags,
		const PreFlightCheck::arm_requirements_t &arm_requirements,
		const hrt_abstime &time_since_boot, arm_disarm_reason_t calling_reason)
{
	// Double check that our static arrays are still valid
	static_assert(vehicle_status_s::ARMING_STATE_INIT == 0, "ARMING_STATE_INIT == 0");
	static_assert(vehicle_status_s::ARMING_STATE_IN_AIR_RESTORE == vehicle_status_s::ARMING_STATE_MAX - 1,
		      "ARMING_STATE_IN_AIR_RESTORE == ARMING_STATE_MAX - 1");

	transition_result_t ret = TRANSITION_DENIED;
	arming_state_t current_arming_state = status.arming_state;
	bool feedback_provided = false;

	const bool hil_enabled = (status.hil_state == vehicle_status_s::HIL_STATE_ON);

	/* only check transition if the new state is actually different from the current one */
	if (new_arming_state == current_arming_state) {
		ret = TRANSITION_NOT_CHANGED;

	} else {

		/*
		 * Get sensing state if necessary
		 */
		bool preflight_check_ret = true;

		/* only perform the pre-arm check if we have to */
		if (fRunPreArmChecks && (new_arming_state == vehicle_status_s::ARMING_STATE_ARMED)
		    && !hil_enabled) {

			preflight_check_ret = PreFlightCheck::preflightCheck(mavlink_log_pub, status, status_flags, true, true,
					      time_since_boot);

			if (preflight_check_ret) {
				status_flags.condition_system_sensors_initialized = true;
			}

			feedback_provided = true;
		}

		/* re-run the pre-flight check as long as sensors are failing */
		if (!status_flags.condition_system_sensors_initialized
		    && fRunPreArmChecks
		    && ((new_arming_state == vehicle_status_s::ARMING_STATE_ARMED)
			|| (new_arming_state == vehicle_status_s::ARMING_STATE_STANDBY))
		    && !hil_enabled) {

			if ((last_preflight_check == 0) || (hrt_elapsed_time(&last_preflight_check) > 1000 * 1000)) {

				status_flags.condition_system_sensors_initialized = PreFlightCheck::preflightCheck(mavlink_log_pub, status,
						status_flags, false, status.arming_state != vehicle_status_s::ARMING_STATE_ARMED,
						time_since_boot);

				last_preflight_check = hrt_absolute_time();
			}
		}

		// Check that we have a valid state transition
		bool valid_transition = arming_transitions[new_arming_state][status.arming_state];

		if (valid_transition) {
			// We have a good transition. Now perform any secondary validation.
			if (new_arming_state == vehicle_status_s::ARMING_STATE_ARMED) {

				//      Do not perform pre-arm checks if coming from in air restore
				//      Allow if vehicle_status_s::HIL_STATE_ON
				if (status.arming_state != vehicle_status_s::ARMING_STATE_IN_AIR_RESTORE) {

					bool prearm_check_ret = true;

					if (fRunPreArmChecks && preflight_check_ret) {
						// only bother running prearm if preflight was successful
						prearm_check_ret = PreFlightCheck::preArmCheck(mavlink_log_pub, status_flags, safety, arm_requirements, status);
					}

					if (!preflight_check_ret || !prearm_check_ret) {
						// the prearm and preflight checks already print the rejection reason
						feedback_provided = true;
						valid_transition = false;
					}
				}
			}
		}

		if (hil_enabled) {
			/* enforce lockdown in HIL */
			armed.lockdown = true;
			status_flags.condition_system_sensors_initialized = true;

			/* recover from a prearm fail */
			if (status.arming_state == vehicle_status_s::ARMING_STATE_STANDBY_ERROR) {
				status.arming_state = vehicle_status_s::ARMING_STATE_STANDBY;
			}

			// HIL can always go to standby
			if (new_arming_state == vehicle_status_s::ARMING_STATE_STANDBY) {
				valid_transition = true;
			}
		}

		if (!hil_enabled &&
		    (new_arming_state == vehicle_status_s::ARMING_STATE_STANDBY) &&
		    (status.arming_state != vehicle_status_s::ARMING_STATE_STANDBY_ERROR)) {

			// Sensors need to be initialized for STANDBY state, except for HIL
			if (!status_flags.condition_system_sensors_initialized) {
				feedback_provided = true;
				valid_transition = false;
			}
		}

		// Finish up the state transition
		if (valid_transition) {
			bool was_armed = armed.armed;
			armed.armed = (new_arming_state == vehicle_status_s::ARMING_STATE_ARMED);
			armed.ready_to_arm = (new_arming_state == vehicle_status_s::ARMING_STATE_ARMED)
					     || (new_arming_state == vehicle_status_s::ARMING_STATE_STANDBY);
			ret = TRANSITION_CHANGED;
			status.arming_state = new_arming_state;

			if (was_armed && !armed.armed) { // disarm transition
				status.latest_disarming_reason = (uint8_t)calling_reason;

			} else if (!was_armed && armed.armed) { // arm transition
				status.latest_arming_reason = (uint8_t)calling_reason;
			}

			if (new_arming_state == vehicle_status_s::ARMING_STATE_ARMED) {
				status.armed_time = hrt_absolute_time();

			} else {
				status.armed_time = 0;
			}
		}
	}

	if (ret == TRANSITION_DENIED) {
		/* print to MAVLink and console if we didn't provide any feedback yet */
		if (!feedback_provided) {
<<<<<<< HEAD
			mavlink_log_critical(mavlink_log_pub, "Transition denied: %s to %s",
					     arming_state_names[status.arming_state], arming_state_names[new_arming_state]);
=======
			// FIXME: this catch-all does not provide helpful information to the user
			mavlink_log_critical(mavlink_log_pub, "Transition denied: %s to %s\t",
					     arming_state_names[status.arming_state], arming_state_names[new_arming_state]);
			events::send<events::px4::enums::arming_state_t, events::px4::enums::arming_state_t>(
				events::ID("commander_transition_denied"), events::Log::Critical,
				"Arming state transition denied: {1} to {2}",
				eventArmingState(status.arming_state), eventArmingState(new_arming_state));
>>>>>>> faca2b17
		}
	}

	return ret;
}

transition_result_t
main_state_transition(const vehicle_status_s &status, const main_state_t new_main_state,
		      const vehicle_status_flags_s &status_flags, commander_state_s &internal_state)
{
	// IMPORTANT: The assumption of callers of this function is that the execution of
	// this check is essentially "free". Therefore any runtime checking in here has to be
	// kept super lightweight. No complex logic or calls on external function should be
	// implemented here.

	transition_result_t ret = TRANSITION_DENIED;

	/* transition may be denied even if the same state is requested because conditions may have changed */
	switch (new_main_state) {
	case commander_state_s::MAIN_STATE_MANUAL:
	case commander_state_s::MAIN_STATE_STAB:
	case commander_state_s::MAIN_STATE_ACRO:
		ret = TRANSITION_CHANGED;
		break;

	case commander_state_s::MAIN_STATE_ALTCTL:

		/* need at minimum altitude estimate */
		if (status_flags.condition_local_altitude_valid ||
		    status_flags.condition_global_position_valid) {
			ret = TRANSITION_CHANGED;
		}

		break;

	case commander_state_s::MAIN_STATE_POSCTL:

		/* need at minimum local position estimate */
		if (status_flags.condition_local_position_valid ||
		    status_flags.condition_global_position_valid) {
			ret = TRANSITION_CHANGED;
		}

		break;

	case commander_state_s::MAIN_STATE_AUTO_LOITER:

		/* need global position estimate */
		if (status_flags.condition_global_position_valid) {
			ret = TRANSITION_CHANGED;
		}

		break;

	case commander_state_s::MAIN_STATE_AUTO_FOLLOW_TARGET:
	case commander_state_s::MAIN_STATE_ORBIT:

		/* Follow and orbit only implemented for multicopter */
		if (status.vehicle_type == vehicle_status_s::VEHICLE_TYPE_ROTARY_WING) {
			ret = TRANSITION_CHANGED;
		}

		break;

	case commander_state_s::MAIN_STATE_AUTO_VTOL_TAKEOFF:
		if (is_vtol(status) && status.vehicle_type == vehicle_status_s::VEHICLE_TYPE_ROTARY_WING &&
		    status_flags.condition_global_position_valid &&
		    status_flags.condition_home_position_valid) {
			ret = TRANSITION_CHANGED;
		}

		break;

	case commander_state_s::MAIN_STATE_AUTO_MISSION:

		/* need global position, home position, and a valid mission */
		if (status_flags.condition_global_position_valid &&
		    status_flags.condition_auto_mission_available) {

			ret = TRANSITION_CHANGED;
		}

		break;

	case commander_state_s::MAIN_STATE_AUTO_RTL:

		/* need global position and home position */
		if (status_flags.condition_global_position_valid && status_flags.condition_home_position_valid) {
			ret = TRANSITION_CHANGED;
		}

		break;

	case commander_state_s::MAIN_STATE_AUTO_TAKEOFF:
	case commander_state_s::MAIN_STATE_AUTO_LAND:

		/* need local position */
		if (status_flags.condition_local_position_valid) {
			ret = TRANSITION_CHANGED;
		}

		break;

	case commander_state_s::MAIN_STATE_AUTO_PRECLAND:

		/* need local and global position, and precision land only implemented for multicopters */
		if (status_flags.condition_local_position_valid
		    && status_flags.condition_global_position_valid
		    && status.vehicle_type == vehicle_status_s::VEHICLE_TYPE_ROTARY_WING) {

			ret = TRANSITION_CHANGED;
		}

		break;

	case commander_state_s::MAIN_STATE_OFFBOARD:

		/* need offboard signal */
		if (!status_flags.offboard_control_signal_lost) {

			ret = TRANSITION_CHANGED;
		}

		break;

	case commander_state_s::MAIN_STATE_MAX:
	default:
		break;
	}

	if (ret == TRANSITION_CHANGED) {
		if (internal_state.main_state != new_main_state) {
			internal_state.main_state = new_main_state;
			internal_state.main_state_changes++;
			internal_state.timestamp = hrt_absolute_time();

		} else {
			ret = TRANSITION_NOT_CHANGED;
		}
	}

	return ret;
}

using event_failsafe_reason_t = events::px4::enums::failsafe_reason_t;
/**
 * Enable failsafe and report to user
 */
<<<<<<< HEAD
void enable_failsafe(vehicle_status_s &status, bool old_failsafe, orb_advert_t *mavlink_log_pub, const char *reason)
=======
static void enable_failsafe(vehicle_status_s &status, bool old_failsafe, orb_advert_t *mavlink_log_pub,
			    event_failsafe_reason_t event_failsafe_reason)
>>>>>>> faca2b17
{
	if (!old_failsafe && status.arming_state == vehicle_status_s::ARMING_STATE_ARMED) {
		// make sure intermittent failsafes don't lead to infinite delay by not constantly reseting the timestamp
		if (status.failsafe_timestamp == 0 ||
		    hrt_elapsed_time(&status.failsafe_timestamp) > 30_s) {
			status.failsafe_timestamp = hrt_absolute_time();
		}

		const char *reason = "";

		switch (event_failsafe_reason) {
		case event_failsafe_reason_t::no_rc: reason = reason_no_rc; break;

		case event_failsafe_reason_t::no_offboard: reason = reason_no_offboard; break;

		case event_failsafe_reason_t::no_rc_and_no_offboard: reason = reason_no_rc_and_no_offboard; break;

		case event_failsafe_reason_t::no_local_position: reason = reason_no_local_position; break;

		case event_failsafe_reason_t::no_global_position: reason = reason_no_global_position; break;

		case event_failsafe_reason_t::no_datalink: reason = reason_no_datalink; break;

		case event_failsafe_reason_t::no_rc_and_no_datalink: reason = reason_no_rc_and_no_datalink; break;
		}

		mavlink_log_critical(mavlink_log_pub, "Failsafe enabled: %s\t", reason);
		events::send<events::px4::enums::failsafe_reason_t>(
			events::ID("commander_enable_failsafe"), {events::Log::Critical, events::LogInternal::Info},
			"Failsafe enabled: {1}", event_failsafe_reason);
	}

	status.failsafe = true;
}

/**
 * Check failsafe and main status and set navigation status for navigator accordingly
 */
bool set_nav_state(vehicle_status_s &status, actuator_armed_s &armed, commander_state_s &internal_state,
		   orb_advert_t *mavlink_log_pub, const link_loss_actions_t data_link_loss_act, const bool mission_finished,
		   const bool stay_in_failsafe, const vehicle_status_flags_s &status_flags, bool landed,
		   const link_loss_actions_t rc_loss_act, const offboard_loss_actions_t offb_loss_act,
		   const offboard_loss_rc_actions_t offb_loss_rc_act,
		   const position_nav_loss_actions_t posctl_nav_loss_act,
<<<<<<< HEAD
		   const float param_com_rcl_act_t, const int param_com_rcl_except,
		   const float gps_fail_openloop_loiter_time_s)
=======
		   const float param_com_rcl_act_t, const int param_com_rcl_except)
>>>>>>> faca2b17
{
	const navigation_state_t nav_state_old = status.nav_state;

	const bool is_armed = (status.arming_state == vehicle_status_s::ARMING_STATE_ARMED);
	const bool data_link_loss_act_configured = (data_link_loss_act > link_loss_actions_t::DISABLED);

	bool old_failsafe = status.failsafe;
	status.failsafe = false;

	// Safe to do reset flags here, as if loss state persists flags will be restored in the code below
	reset_link_loss_globals(armed, old_failsafe, rc_loss_act);
	reset_link_loss_globals(armed, old_failsafe, data_link_loss_act);
	reset_offboard_loss_globals(armed, old_failsafe, offb_loss_act, offb_loss_rc_act);

	// Failsafe decision logic for every normal non-failsafe mode
	switch (internal_state.main_state) {
	case commander_state_s::MAIN_STATE_ACRO:
	case commander_state_s::MAIN_STATE_MANUAL:
	case commander_state_s::MAIN_STATE_STAB:
	case commander_state_s::MAIN_STATE_ALTCTL:

		// Require RC for all manual modes
		if (status.rc_signal_lost && is_armed) {
<<<<<<< HEAD
			enable_failsafe(status, old_failsafe, mavlink_log_pub, reason_no_rc);
=======
			enable_failsafe(status, old_failsafe, mavlink_log_pub, event_failsafe_reason_t::no_rc);
>>>>>>> faca2b17
			set_link_loss_nav_state(status, armed, status_flags, internal_state, rc_loss_act, param_com_rcl_act_t);

		} else {
			switch (internal_state.main_state) {
			case commander_state_s::MAIN_STATE_ACRO:
				status.nav_state = vehicle_status_s::NAVIGATION_STATE_ACRO;
				break;

			case commander_state_s::MAIN_STATE_MANUAL:
				status.nav_state = vehicle_status_s::NAVIGATION_STATE_MANUAL;
				break;

			case commander_state_s::MAIN_STATE_STAB:
				status.nav_state = vehicle_status_s::NAVIGATION_STATE_STAB;
				break;

			case commander_state_s::MAIN_STATE_ALTCTL:
				status.nav_state = vehicle_status_s::NAVIGATION_STATE_ALTCTL;
				break;

			default:
				status.nav_state = vehicle_status_s::NAVIGATION_STATE_MANUAL;
				break;
			}
		}

		break;

	case commander_state_s::MAIN_STATE_POSCTL: {

			const bool rc_fallback_allowed = (posctl_nav_loss_act != position_nav_loss_actions_t::LAND_TERMINATE) || !is_armed;

			if (status.rc_signal_lost && is_armed) {
<<<<<<< HEAD
				enable_failsafe(status, old_failsafe, mavlink_log_pub, reason_no_rc);
=======
				enable_failsafe(status, old_failsafe, mavlink_log_pub, event_failsafe_reason_t::no_rc);
>>>>>>> faca2b17
				set_link_loss_nav_state(status, armed, status_flags, internal_state, rc_loss_act, param_com_rcl_act_t);

				/* As long as there is RC, we can fallback to ALTCTL, or STAB. */
				/* A local position estimate is enough for POSCTL for multirotors,
				 * this enables POSCTL using e.g. flow.
				 * For fixedwing, a global position is needed. */

			} else if (check_invalid_pos_nav_state(status, old_failsafe, mavlink_log_pub, status_flags,
<<<<<<< HEAD
							       rc_fallback_allowed, status.vehicle_type == vehicle_status_s::VEHICLE_TYPE_FIXED_WING,
							       gps_fail_openloop_loiter_time_s)) {
=======
							       rc_fallback_allowed, status.vehicle_type == vehicle_status_s::VEHICLE_TYPE_FIXED_WING)) {
>>>>>>> faca2b17
				// nothing to do - everything done in check_invalid_pos_nav_state

			} else {
				status.nav_state = vehicle_status_s::NAVIGATION_STATE_POSCTL;
			}
		}
		break;

	case commander_state_s::MAIN_STATE_AUTO_MISSION:

		/* go into failsafe
		 * - if we have an engine failure
		 * - if we have vtol transition failure
		 * - on data and RC link loss */

		if (is_armed
		    && check_invalid_pos_nav_state(status, old_failsafe, mavlink_log_pub, status_flags, false, true,
						   gps_fail_openloop_loiter_time_s)) {
			// nothing to do - everything done in check_invalid_pos_nav_state
		} else if (status.engine_failure) {
			status.nav_state = vehicle_status_s::NAVIGATION_STATE_AUTO_LANDENGFAIL;

		} else if (status_flags.vtol_transition_failure) {
			status.nav_state = vehicle_status_s::NAVIGATION_STATE_AUTO_RTL;

		} else if (status.mission_failure) {
			status.nav_state = vehicle_status_s::NAVIGATION_STATE_AUTO_RTL;

		} else if (status.data_link_lost && data_link_loss_act_configured
			   && is_armed && !landed) {
			// Data link lost, data link loss reaction configured -> do configured reaction
			enable_failsafe(status, old_failsafe, mavlink_log_pub, event_failsafe_reason_t::no_datalink);
			set_link_loss_nav_state(status, armed, status_flags, internal_state, data_link_loss_act, 0);

		} else if (status.rc_signal_lost && !(param_com_rcl_except & RCLossExceptionBits::RCL_EXCEPT_MISSION)
			   && status_flags.rc_signal_found_once && is_armed && !landed) {
			// RC link lost, rc loss not disabled in mission, RC was used before -> RC loss reaction after delay
			// Safety pilot expects to be able to take over by RC in case anything unexpected happens
			enable_failsafe(status, old_failsafe, mavlink_log_pub, event_failsafe_reason_t::no_rc);
			set_link_loss_nav_state(status, armed, status_flags, internal_state, rc_loss_act, param_com_rcl_act_t);

		} else if (status.rc_signal_lost && !(param_com_rcl_except & RCLossExceptionBits::RCL_EXCEPT_MISSION)
			   && status.data_link_lost && !data_link_loss_act_configured
			   && is_armed && !landed) {
			// All links lost, no data link loss reaction configured -> immediately do RC loss reaction
			// Lost all communication, by default it's considered unsafe to continue the mission
			// This is only reached when flying mission completely without RC (it was not present since boot)
<<<<<<< HEAD
			enable_failsafe(status, old_failsafe, mavlink_log_pub, reason_no_datalink);
=======
			enable_failsafe(status, old_failsafe, mavlink_log_pub, event_failsafe_reason_t::no_datalink);
>>>>>>> faca2b17
			set_link_loss_nav_state(status, armed, status_flags, internal_state, rc_loss_act, 0);

		} else if (status.rc_signal_lost && (param_com_rcl_except & RCLossExceptionBits::RCL_EXCEPT_MISSION)
			   && status.data_link_lost && !data_link_loss_act_configured
			   && is_armed && !landed
			   && mission_finished) {
			// All links lost, all link loss reactions disabled -> return after mission finished
			// Pilot disabled all reactions, finish mission but then return to avoid lost vehicle
<<<<<<< HEAD
			enable_failsafe(status, old_failsafe, mavlink_log_pub, reason_no_rc_and_no_datalink);
=======
			enable_failsafe(status, old_failsafe, mavlink_log_pub, event_failsafe_reason_t::no_rc_and_no_datalink);
>>>>>>> faca2b17
			set_link_loss_nav_state(status, armed, status_flags, internal_state, link_loss_actions_t::AUTO_RTL, 0);

		} else if (!stay_in_failsafe) {
			// normal mission operation if there's no need to stay in failsafe
			status.nav_state = vehicle_status_s::NAVIGATION_STATE_AUTO_MISSION;
		}

		break;

	case commander_state_s::MAIN_STATE_AUTO_LOITER:

		/* go into failsafe on a engine failure */
		if (status.engine_failure) {
			status.nav_state = vehicle_status_s::NAVIGATION_STATE_AUTO_LANDENGFAIL;

		} else if (is_armed
			   && check_invalid_pos_nav_state(status, old_failsafe, mavlink_log_pub, status_flags, false, true,
					   gps_fail_openloop_loiter_time_s)) {
			// nothing to do - everything done in check_invalid_pos_nav_state
		} else if (status.data_link_lost && data_link_loss_act_configured && !landed && is_armed) {
			// Data link lost, data link loss reaction configured -> do configured reaction
<<<<<<< HEAD
			enable_failsafe(status, old_failsafe, mavlink_log_pub, reason_no_datalink);
=======
			enable_failsafe(status, old_failsafe, mavlink_log_pub, event_failsafe_reason_t::no_datalink);
>>>>>>> faca2b17
			set_link_loss_nav_state(status, armed, status_flags, internal_state, data_link_loss_act, 0);

		} else if (status.rc_signal_lost && !(param_com_rcl_except & RCLossExceptionBits::RCL_EXCEPT_HOLD)
			   && status_flags.rc_signal_found_once && is_armed && !landed) {
			// RC link lost, rc loss not disabled in loiter, RC was used before -> RC loss reaction after delay
			// Safety pilot expects to be able to take over by RC in case anything unexpected happens
<<<<<<< HEAD
			enable_failsafe(status, old_failsafe, mavlink_log_pub, reason_no_rc);
=======
			enable_failsafe(status, old_failsafe, mavlink_log_pub, event_failsafe_reason_t::no_rc);
>>>>>>> faca2b17
			set_link_loss_nav_state(status, armed, status_flags, internal_state, rc_loss_act, param_com_rcl_act_t);

		} else if (status.rc_signal_lost && !(param_com_rcl_except & RCLossExceptionBits::RCL_EXCEPT_HOLD)
			   && status.data_link_lost && !data_link_loss_act_configured
			   && is_armed && !landed) {
			// All links lost, no data link loss reaction configured -> immediately do RC loss reaction
			// Lost all communication, by default it's considered unsafe to continue the mission
			// This is only reached when flying mission completely without RC (it was not present since boot)
<<<<<<< HEAD
			enable_failsafe(status, old_failsafe, mavlink_log_pub, reason_no_datalink);
=======
			enable_failsafe(status, old_failsafe, mavlink_log_pub, event_failsafe_reason_t::no_datalink);
>>>>>>> faca2b17
			set_link_loss_nav_state(status, armed, status_flags, internal_state, rc_loss_act, 0);

		} else {
			status.nav_state = vehicle_status_s::NAVIGATION_STATE_AUTO_LOITER;
		}

		break;

	case commander_state_s::MAIN_STATE_AUTO_RTL:

		/* require global position and home, also go into failsafe on an engine failure */

		if (status.engine_failure) {
			status.nav_state = vehicle_status_s::NAVIGATION_STATE_AUTO_LANDENGFAIL;

		} else if (is_armed
			   && check_invalid_pos_nav_state(status, old_failsafe, mavlink_log_pub, status_flags, false, true,
					   gps_fail_openloop_loiter_time_s)) {
			// nothing to do - everything done in check_invalid_pos_nav_state
		} else {
			status.nav_state = vehicle_status_s::NAVIGATION_STATE_AUTO_RTL;
		}

		break;

	case commander_state_s::MAIN_STATE_AUTO_FOLLOW_TARGET:

		/* require global position and home */

		if (status.engine_failure) {
			status.nav_state = vehicle_status_s::NAVIGATION_STATE_AUTO_LANDENGFAIL;

		} else if (is_armed
			   && check_invalid_pos_nav_state(status, old_failsafe, mavlink_log_pub, status_flags, false, true,
					   gps_fail_openloop_loiter_time_s)) {
			// nothing to do - everything done in check_invalid_pos_nav_state

		} else {
			status.nav_state = vehicle_status_s::NAVIGATION_STATE_AUTO_FOLLOW_TARGET;
		}

		break;

	case commander_state_s::MAIN_STATE_ORBIT:
		if (status.engine_failure) {
			// failsafe: on engine failure
			status.nav_state = vehicle_status_s::NAVIGATION_STATE_AUTO_LANDENGFAIL;

			// Orbit can only be started via vehicle_command (mavlink). Recovery from failsafe into orbit
			// is not possible and therefore the internal_state needs to be adjusted.
			internal_state.main_state = commander_state_s::MAIN_STATE_POSCTL;

		} else if (is_armed
			   && check_invalid_pos_nav_state(status, old_failsafe, mavlink_log_pub, status_flags, false, true,
					   gps_fail_openloop_loiter_time_s)) {
			// failsafe: necessary position estimate lost; switching is done in check_invalid_pos_nav_state

			// Orbit can only be started via vehicle_command (mavlink). Consequently, recovery from failsafe into orbit
			// is not possible and therefore the internal_state needs to be adjusted.
			internal_state.main_state = commander_state_s::MAIN_STATE_POSCTL;

		} else if (status.data_link_lost && data_link_loss_act_configured && !landed && is_armed) {
			// failsafe: just datalink is lost and we're in air
			set_link_loss_nav_state(status, armed, status_flags, internal_state, data_link_loss_act, 0);

			enable_failsafe(status, old_failsafe, mavlink_log_pub, event_failsafe_reason_t::no_datalink);

			// Orbit can only be started via vehicle_command (mavlink). Consequently, recovery from failsafe into orbit
			// is not possible and therefore the internal_state needs to be adjusted.
			internal_state.main_state = commander_state_s::MAIN_STATE_POSCTL;

		} else if (status.rc_signal_lost && status.data_link_lost && !data_link_loss_act_configured && is_armed) {
			// Orbit does not depend on RC but while armed & all links lost & when datalink loss is not set up, we failsafe
			enable_failsafe(status, old_failsafe, mavlink_log_pub, event_failsafe_reason_t::no_rc);

			set_link_loss_nav_state(status, armed, status_flags, internal_state, rc_loss_act, 0);

			// Orbit can only be started via vehicle_command (mavlink). Consequently, recovery from failsafe into orbit
			// is not possible and therefore the internal_state needs to be adjusted.
			internal_state.main_state = commander_state_s::MAIN_STATE_POSCTL;

		} else {
			// no failsafe, RC is not mandatory for orbit
			status.nav_state = vehicle_status_s::NAVIGATION_STATE_ORBIT;
		}

		break;

	case commander_state_s::MAIN_STATE_AUTO_TAKEOFF:
	case commander_state_s::MAIN_STATE_AUTO_VTOL_TAKEOFF:

		/* require local position */

		if (status.engine_failure) {
			status.nav_state = vehicle_status_s::NAVIGATION_STATE_AUTO_LANDENGFAIL;

		} else if (is_armed
			   && check_invalid_pos_nav_state(status, old_failsafe, mavlink_log_pub, status_flags, false, false,
					   gps_fail_openloop_loiter_time_s)) {
			// nothing to do - everything done in check_invalid_pos_nav_state
		} else if (status.data_link_lost && data_link_loss_act_configured && !landed && is_armed) {
			// Data link lost, data link loss reaction configured -> do configured reaction
<<<<<<< HEAD
			enable_failsafe(status, old_failsafe, mavlink_log_pub, reason_no_datalink);
=======
			enable_failsafe(status, old_failsafe, mavlink_log_pub, event_failsafe_reason_t::no_datalink);
>>>>>>> faca2b17
			set_link_loss_nav_state(status, armed, status_flags, internal_state, data_link_loss_act, 0);

		} else if (status.rc_signal_lost && !(param_com_rcl_except & RCLossExceptionBits::RCL_EXCEPT_HOLD)
			   && status_flags.rc_signal_found_once && is_armed && !landed) {
			// RC link lost, rc loss not disabled in loiter, RC was used before -> RC loss reaction after delay
			// Safety pilot expects to be able to take over by RC in case anything unexpected happens
<<<<<<< HEAD
			enable_failsafe(status, old_failsafe, mavlink_log_pub, reason_no_rc);
=======
			enable_failsafe(status, old_failsafe, mavlink_log_pub, event_failsafe_reason_t::no_rc);
>>>>>>> faca2b17
			set_link_loss_nav_state(status, armed, status_flags, internal_state, rc_loss_act, param_com_rcl_act_t);

		} else if (status.rc_signal_lost && !(param_com_rcl_except & RCLossExceptionBits::RCL_EXCEPT_HOLD)
			   && status.data_link_lost && !data_link_loss_act_configured
			   && is_armed && !landed) {
			// All links lost, no data link loss reaction configured -> immediately do RC loss reaction
			// Lost all communication, by default it's considered unsafe to continue the mission
			// This is only reached when flying mission completely without RC (it was not present since boot)
<<<<<<< HEAD
			enable_failsafe(status, old_failsafe, mavlink_log_pub, reason_no_datalink);
			set_link_loss_nav_state(status, armed, status_flags, internal_state, rc_loss_act, 0);

		} else {
			status.nav_state = internal_state.main_state == commander_state_s::MAIN_STATE_AUTO_TAKEOFF ?
					   vehicle_status_s::NAVIGATION_STATE_AUTO_TAKEOFF : vehicle_status_s::NAVIGATION_STATE_AUTO_VTOL_TAKEOFF;
=======
			enable_failsafe(status, old_failsafe, mavlink_log_pub, event_failsafe_reason_t::no_datalink);
			set_link_loss_nav_state(status, armed, status_flags, internal_state, rc_loss_act, 0);

		} else {
			status.nav_state = vehicle_status_s::NAVIGATION_STATE_AUTO_TAKEOFF;
>>>>>>> faca2b17
		}

		break;

	case commander_state_s::MAIN_STATE_AUTO_LAND:

		/* require local position */

		if (status.engine_failure) {
			status.nav_state = vehicle_status_s::NAVIGATION_STATE_AUTO_LANDENGFAIL;

		} else if (is_armed
			   && check_invalid_pos_nav_state(status, old_failsafe, mavlink_log_pub, status_flags, false, false,
					   gps_fail_openloop_loiter_time_s)) {
			// nothing to do - everything done in check_invalid_pos_nav_state

		} else {
			status.nav_state = vehicle_status_s::NAVIGATION_STATE_AUTO_LAND;
		}

		break;

	case commander_state_s::MAIN_STATE_AUTO_PRECLAND:

		/* must be rotary wing plus same requirements as normal landing */

		if (status.engine_failure) {
			status.nav_state = vehicle_status_s::NAVIGATION_STATE_AUTO_LANDENGFAIL;

		} else if (is_armed
			   && check_invalid_pos_nav_state(status, old_failsafe, mavlink_log_pub, status_flags, false, false,
					   gps_fail_openloop_loiter_time_s)) {
			// nothing to do - everything done in check_invalid_pos_nav_state

		} else {
			status.nav_state = vehicle_status_s::NAVIGATION_STATE_AUTO_PRECLAND;
		}

		break;

	case commander_state_s::MAIN_STATE_OFFBOARD:

		if (status_flags.offboard_control_signal_lost) {
<<<<<<< HEAD
			if (status.rc_signal_lost && !(param_com_rcl_except & RCLossExceptionBits::RCL_EXCEPT_OFFBOARD)) {
=======
			if (status.rc_signal_lost) {
>>>>>>> faca2b17
				// Offboard and RC are lost
				enable_failsafe(status, old_failsafe, mavlink_log_pub, event_failsafe_reason_t::no_rc_and_no_offboard);
				set_offboard_loss_nav_state(status, armed, status_flags, offb_loss_act);

			} else {
				// Offboard is lost, RC is ok
				if (param_com_rcl_except & RCLossExceptionBits::RCL_EXCEPT_OFFBOARD) {
					enable_failsafe(status, old_failsafe, mavlink_log_pub, event_failsafe_reason_t::no_offboard);
					set_offboard_loss_nav_state(status, armed, status_flags, offb_loss_act);

				} else {
					enable_failsafe(status, old_failsafe, mavlink_log_pub, event_failsafe_reason_t::no_offboard);
					set_offboard_loss_rc_nav_state(status, armed, status_flags, offb_loss_rc_act);

				}

			}

		} else if (status.rc_signal_lost && !(param_com_rcl_except & RCLossExceptionBits::RCL_EXCEPT_OFFBOARD)) {
			// Only RC is lost
			enable_failsafe(status, old_failsafe, mavlink_log_pub, event_failsafe_reason_t::no_rc);
			set_link_loss_nav_state(status, armed, status_flags, internal_state, rc_loss_act, param_com_rcl_act_t);

		} else {
			status.nav_state = vehicle_status_s::NAVIGATION_STATE_OFFBOARD;
		}

	default:
		break;
	}

	return status.nav_state != nav_state_old;
}

bool check_invalid_pos_nav_state(vehicle_status_s &status, bool old_failsafe, orb_advert_t *mavlink_log_pub,
<<<<<<< HEAD
				 const vehicle_status_flags_s &status_flags, const bool use_rc, const bool using_global_pos,
				 const float gps_fail_openloop_loiter_time_s)
=======
				 const vehicle_status_flags_s &status_flags, const bool use_rc, const bool using_global_pos)
>>>>>>> faca2b17
{
	bool fallback_required = false;

	if (using_global_pos && !status_flags.condition_global_position_valid) {
		fallback_required = true;

	} else if (!using_global_pos
		   && (!status_flags.condition_local_position_valid || !status_flags.condition_local_velocity_valid)) {

		fallback_required = true;
	}

	if (fallback_required) {

		if (using_global_pos) {
			enable_failsafe(status, old_failsafe, mavlink_log_pub, reason_no_global_position);

		} else {
			enable_failsafe(status, old_failsafe, mavlink_log_pub, reason_no_local_position);
		}

		if (use_rc) {
			// fallback to a mode that gives the operator stick control
			if (status.vehicle_type == vehicle_status_s::VEHICLE_TYPE_ROTARY_WING
			    && status_flags.condition_local_position_valid) {
				status.nav_state = vehicle_status_s::NAVIGATION_STATE_POSCTL;

			} else if (status_flags.condition_local_altitude_valid) {
				status.nav_state = vehicle_status_s::NAVIGATION_STATE_ALTCTL;

			} else {
				status.nav_state = vehicle_status_s::NAVIGATION_STATE_STAB;
			}

		} else {
			// go into a descent that does not require stick control
<<<<<<< HEAD
			if (status.vehicle_type == vehicle_status_s::VEHICLE_TYPE_ROTARY_WING &&
			    status_flags.condition_local_position_valid) {
				status.nav_state = vehicle_status_s::NAVIGATION_STATE_AUTO_LAND;

			} else  if (status_flags.condition_local_altitude_valid) {
				// Switch to Descend state if MC or if FW and 5 min of loitering have passed
				if (status.vehicle_type == vehicle_status_s::VEHICLE_TYPE_ROTARY_WING ||
				    hrt_elapsed_time(&status.failsafe_timestamp) > (gps_fail_openloop_loiter_time_s * 1_s)) {

					status.nav_state = vehicle_status_s::NAVIGATION_STATE_DESCEND;

				} else {
					status.nav_state = vehicle_status_s::NAVIGATION_STATE_FIXED_BANK_LOITER;
=======
			if (status_flags.condition_local_position_valid) {
				status.nav_state = vehicle_status_s::NAVIGATION_STATE_AUTO_LAND;

			} else if (status_flags.condition_local_altitude_valid) {
				if (status.vehicle_type == vehicle_status_s::VEHICLE_TYPE_ROTARY_WING) {
					status.nav_state = vehicle_status_s::NAVIGATION_STATE_DESCEND;

				} else {
					// TODO: FW position controller doesn't run without condition_global_position_valid
					status.nav_state = vehicle_status_s::NAVIGATION_STATE_AUTO_LANDGPSFAIL;
>>>>>>> faca2b17
				}

			} else {
				status.nav_state = vehicle_status_s::NAVIGATION_STATE_TERMINATION;
			}
		}
<<<<<<< HEAD
=======

		if (using_global_pos) {
			enable_failsafe(status, old_failsafe, mavlink_log_pub, event_failsafe_reason_t::no_global_position);

		} else {
			enable_failsafe(status, old_failsafe, mavlink_log_pub, event_failsafe_reason_t::no_local_position);
		}

>>>>>>> faca2b17
	}

	return fallback_required;

}

void set_link_loss_nav_state(vehicle_status_s &status, actuator_armed_s &armed,
			     const vehicle_status_flags_s &status_flags, commander_state_s &internal_state, link_loss_actions_t link_loss_act,
			     const float ll_delay)
{
	if (hrt_elapsed_time(&status.failsafe_timestamp) < (ll_delay * 1_s)
	    && link_loss_act != link_loss_actions_t::DISABLED) {
		// delay failsafe reaction by trying to hold position if configured
		link_loss_act = link_loss_actions_t::AUTO_LOITER;
	}

	// do the best you can according to the action set
	switch (link_loss_act) {
	case link_loss_actions_t::DISABLED:
		// If datalink loss failsafe is disabled then no action must be taken.
		break;

	case link_loss_actions_t::AUTO_RTL:
		if (status_flags.condition_global_position_valid && status_flags.condition_home_position_valid) {
			main_state_transition(status, commander_state_s::MAIN_STATE_AUTO_RTL, status_flags, internal_state);
			status.nav_state = vehicle_status_s::NAVIGATION_STATE_AUTO_RTL;
			return;
		}

	// FALLTHROUGH
	case link_loss_actions_t::AUTO_LOITER:
		if (status_flags.condition_global_position_valid) {
			status.nav_state = vehicle_status_s::NAVIGATION_STATE_AUTO_LOITER;
			return;
		}

	// FALLTHROUGH
	case link_loss_actions_t::AUTO_LAND:
		if (status_flags.condition_global_position_valid) {
<<<<<<< HEAD
			main_state_transition(status, commander_state_s::MAIN_STATE_AUTO_LAND, status_flags, internal_state);
=======
>>>>>>> faca2b17
			status.nav_state = vehicle_status_s::NAVIGATION_STATE_AUTO_LAND;
			return;

		} else {
			if (status.vehicle_type == vehicle_status_s::VEHICLE_TYPE_ROTARY_WING) {
				if (status_flags.condition_local_position_valid) {
					status.nav_state = vehicle_status_s::NAVIGATION_STATE_AUTO_LAND;
					return;

				} else if (status_flags.condition_local_altitude_valid) {
					status.nav_state = vehicle_status_s::NAVIGATION_STATE_DESCEND;
					return;
				}

			} else {
				// TODO: FW position controller doesn't run without condition_global_position_valid
				status.nav_state = vehicle_status_s::NAVIGATION_STATE_AUTO_LANDGPSFAIL;
				return;
			}
		}

	// FALLTHROUGH
	case link_loss_actions_t::TERMINATE:
		status.nav_state = vehicle_status_s::NAVIGATION_STATE_TERMINATION;
		armed.force_failsafe = true;
		break;

	case link_loss_actions_t::LOCKDOWN:
		armed.lockdown = true;
		break;
	}
}

void reset_link_loss_globals(actuator_armed_s &armed, const bool old_failsafe, const link_loss_actions_t link_loss_act)
{
	if (old_failsafe) {
		if (link_loss_act == link_loss_actions_t::TERMINATE) {
			armed.force_failsafe = false;

		} else if (link_loss_act == link_loss_actions_t::LOCKDOWN) {
			armed.lockdown = false;
		}
	}
}

void set_offboard_loss_nav_state(vehicle_status_s &status, actuator_armed_s &armed,
				 const vehicle_status_flags_s &status_flags,
				 const offboard_loss_actions_t offboard_loss_act)
{
	switch (offboard_loss_act) {
	case offboard_loss_actions_t::DISABLED:
		// If offboard loss failsafe is disabled then no action must be taken.
		return;

	case offboard_loss_actions_t::TERMINATE:
		status.nav_state = vehicle_status_s::NAVIGATION_STATE_TERMINATION;
		armed.force_failsafe = true;
		return;

	case offboard_loss_actions_t::LOCKDOWN:
		armed.lockdown = true;
		return;

	case offboard_loss_actions_t::AUTO_RTL:
		if (status_flags.condition_global_position_valid && status_flags.condition_home_position_valid) {
			status.nav_state = vehicle_status_s::NAVIGATION_STATE_AUTO_RTL;
			return;
		}

	// FALLTHROUGH
	case offboard_loss_actions_t::AUTO_LOITER:
		if (status_flags.condition_global_position_valid) {
			status.nav_state = vehicle_status_s::NAVIGATION_STATE_AUTO_LOITER;
			return;
		}

	// FALLTHROUGH
	case offboard_loss_actions_t::AUTO_LAND:
		if (status_flags.condition_global_position_valid) {
			status.nav_state = vehicle_status_s::NAVIGATION_STATE_AUTO_LAND;
			return;
		}
	}

	// If none of the above worked, try to mitigate
	if (status_flags.condition_local_altitude_valid) {
		if (status.vehicle_type == vehicle_status_s::VEHICLE_TYPE_ROTARY_WING) {
			status.nav_state = vehicle_status_s::NAVIGATION_STATE_DESCEND;

		} else {
			// TODO: FW position controller doesn't run without condition_global_position_valid
			status.nav_state = vehicle_status_s::NAVIGATION_STATE_AUTO_LANDGPSFAIL;
		}

	} else {
		status.nav_state = vehicle_status_s::NAVIGATION_STATE_TERMINATION;
	}
}

void set_offboard_loss_rc_nav_state(vehicle_status_s &status, actuator_armed_s &armed,
				    const vehicle_status_flags_s &status_flags,
				    const offboard_loss_rc_actions_t offboard_loss_rc_act)
{
	switch (offboard_loss_rc_act) {
	case offboard_loss_rc_actions_t::DISABLED:
		// If offboard loss failsafe is disabled then no action must be taken.
		return;

	case offboard_loss_rc_actions_t::TERMINATE:
		status.nav_state = vehicle_status_s::NAVIGATION_STATE_TERMINATION;
		armed.force_failsafe = true;
		return;

	case offboard_loss_rc_actions_t::LOCKDOWN:
		armed.lockdown = true;
		return;

	case offboard_loss_rc_actions_t::MANUAL_POSITION:
		if (status.vehicle_type == vehicle_status_s::VEHICLE_TYPE_ROTARY_WING
		    && status_flags.condition_local_position_valid) {

			status.nav_state = vehicle_status_s::NAVIGATION_STATE_POSCTL;
			return;

		} else if (status_flags.condition_global_position_valid) {
			status.nav_state = vehicle_status_s::NAVIGATION_STATE_POSCTL;
			return;
		}

	// FALLTHROUGH
	case offboard_loss_rc_actions_t::MANUAL_ALTITUDE:
		if (status_flags.condition_local_altitude_valid) {
			status.nav_state = vehicle_status_s::NAVIGATION_STATE_ALTCTL;
			return;
		}

	// FALLTHROUGH
	case offboard_loss_rc_actions_t::MANUAL_ATTITUDE:
		status.nav_state = vehicle_status_s::NAVIGATION_STATE_MANUAL;
		return;

	case offboard_loss_rc_actions_t::AUTO_RTL:
		if (status_flags.condition_global_position_valid && status_flags.condition_home_position_valid) {
			status.nav_state = vehicle_status_s::NAVIGATION_STATE_AUTO_RTL;
			return;
		}

	// FALLTHROUGH
	case offboard_loss_rc_actions_t::AUTO_LOITER:
		if (status_flags.condition_global_position_valid) {
			status.nav_state = vehicle_status_s::NAVIGATION_STATE_AUTO_LOITER;
			return;
		}

	// FALLTHROUGH
	case offboard_loss_rc_actions_t::AUTO_LAND:
		if (status_flags.condition_global_position_valid) {
			status.nav_state = vehicle_status_s::NAVIGATION_STATE_AUTO_LAND;
			return;
		}
	}

	// If none of the above worked, try to mitigate
	if (status_flags.condition_local_altitude_valid) {
		//TODO: Add case for rover
		if (status.vehicle_type == vehicle_status_s::VEHICLE_TYPE_ROTARY_WING) {
			status.nav_state = vehicle_status_s::NAVIGATION_STATE_DESCEND;

		} else {
			// TODO: FW position controller doesn't run without condition_global_position_valid
			status.nav_state = vehicle_status_s::NAVIGATION_STATE_AUTO_LANDGPSFAIL;
		}

	} else {
		status.nav_state = vehicle_status_s::NAVIGATION_STATE_TERMINATION;
	}
}

void reset_offboard_loss_globals(actuator_armed_s &armed, const bool old_failsafe,
				 const offboard_loss_actions_t offboard_loss_act,
				 const offboard_loss_rc_actions_t offboard_loss_rc_act)
{
	if (old_failsafe) {
		if (offboard_loss_act == offboard_loss_actions_t::TERMINATE
		    || offboard_loss_rc_act == offboard_loss_rc_actions_t::TERMINATE) {
			armed.force_failsafe = false;

		}

		if (offboard_loss_act == offboard_loss_actions_t::LOCKDOWN
		    || offboard_loss_rc_act == offboard_loss_rc_actions_t::LOCKDOWN) {
			armed.lockdown = false;
		}
	}
}

void battery_failsafe(orb_advert_t *mavlink_log_pub, const vehicle_status_s &status,
		      const vehicle_status_flags_s &status_flags, commander_state_s &internal_state, const uint8_t battery_warning,
		      const low_battery_action_t low_battery_action)
{
	switch (battery_warning) {
	case battery_status_s::BATTERY_WARNING_NONE:
		break;

	case battery_status_s::BATTERY_WARNING_LOW:
<<<<<<< HEAD
		mavlink_log_info(mavlink_log_pub, "Low battery level! Return advised");
=======
		mavlink_log_critical(mavlink_log_pub, "Low battery level! Return advised\t");
		events::send(events::ID("commander_bat_low"), {events::Log::Warning, events::LogInternal::Info},
			     "Low battery level! Return advised");
>>>>>>> faca2b17
		break;

	case battery_status_s::BATTERY_WARNING_CRITICAL:

		static constexpr char battery_critical[] = "Critical battery level!";

		switch (low_battery_action) {
		case LOW_BAT_ACTION::WARNING:
<<<<<<< HEAD
			mavlink_log_info(mavlink_log_pub, "%s, landing advised", battery_critical);
=======
			mavlink_log_critical(mavlink_log_pub, "%s, landing advised\t", battery_critical);
			events::send(events::ID("commander_bat_crit"), {events::Log::Critical, events::LogInternal::Info},
				     "Critical battery level! Landing advised");
>>>>>>> faca2b17
			break;

		case LOW_BAT_ACTION::RETURN:

		// FALLTHROUGH
		case LOW_BAT_ACTION::RETURN_OR_LAND:

			if (status_flags.condition_global_position_valid && status_flags.condition_home_position_valid) {
				if (!(internal_state.main_state == commander_state_s::MAIN_STATE_AUTO_RTL ||
				      internal_state.main_state == commander_state_s::MAIN_STATE_AUTO_LAND ||
				      internal_state.main_state == commander_state_s::MAIN_STATE_AUTO_PRECLAND)) {

					internal_state.main_state = commander_state_s::MAIN_STATE_AUTO_RTL;
					internal_state.timestamp = hrt_absolute_time();
<<<<<<< HEAD
					mavlink_log_info(mavlink_log_pub, "%s, executing RTL", battery_critical);
=======
					mavlink_log_critical(mavlink_log_pub, "%s, executing RTL\t", battery_critical);
					events::send(events::ID("commander_bat_crit_rtl"), {events::Log::Critical, events::LogInternal::Info},
						     "Critical battery level! Executing RTL");
>>>>>>> faca2b17
				}

			} else {
				if (!(internal_state.main_state == commander_state_s::MAIN_STATE_AUTO_LAND ||
				      internal_state.main_state == commander_state_s::MAIN_STATE_AUTO_PRECLAND)) {
					internal_state.main_state = commander_state_s::MAIN_STATE_AUTO_LAND;
					internal_state.timestamp = hrt_absolute_time();
<<<<<<< HEAD
					mavlink_log_emergency(mavlink_log_pub, "%s, can't execute RTL, landing instead", battery_critical);
=======
					mavlink_log_emergency(mavlink_log_pub, "%s, can't execute RTL, landing instead\t", battery_critical);
					events::send(events::ID("commander_bat_crit_no_rtl_land"), {events::Log::Emergency, events::LogInternal::Info},
						     "Critical battery level! Cannot execute RTL, landing instead");
>>>>>>> faca2b17
				}
			}

			break;

		case LOW_BAT_ACTION::LAND:
			if (!(internal_state.main_state == commander_state_s::MAIN_STATE_AUTO_LAND ||
			      internal_state.main_state == commander_state_s::MAIN_STATE_AUTO_PRECLAND)) {
				internal_state.main_state = commander_state_s::MAIN_STATE_AUTO_LAND;
				internal_state.timestamp = hrt_absolute_time();
<<<<<<< HEAD
				mavlink_log_info(mavlink_log_pub, "%s, landing", battery_critical);
=======
				mavlink_log_emergency(mavlink_log_pub, "%s, landing\t", battery_critical);
				events::send(events::ID("commander_bat_crit_land"), {events::Log::Warning, events::LogInternal::Info},
					     "Critical battery level! Landing now");
>>>>>>> faca2b17
			}

			break;
		}

		break;

	case battery_status_s::BATTERY_WARNING_EMERGENCY:

		static constexpr char battery_dangerous[] = "Dangerous battery level!";

		switch (low_battery_action) {
		case LOW_BAT_ACTION::WARNING:
			mavlink_log_emergency(mavlink_log_pub, "%s, please land!\t", battery_dangerous);
			events::send(events::ID("commander_bat_emerg_warn"), {events::Log::Emergency, events::LogInternal::Info},
				     "Dangerous battery level! Please land immediately");
			break;

		case LOW_BAT_ACTION::RETURN:
			if (status_flags.condition_global_position_valid && status_flags.condition_home_position_valid) {
				if (!(internal_state.main_state == commander_state_s::MAIN_STATE_AUTO_RTL ||
				      internal_state.main_state == commander_state_s::MAIN_STATE_AUTO_LAND ||
				      internal_state.main_state == commander_state_s::MAIN_STATE_AUTO_PRECLAND)) {
					internal_state.main_state = commander_state_s::MAIN_STATE_AUTO_RTL;
					internal_state.timestamp = hrt_absolute_time();
<<<<<<< HEAD
					mavlink_log_critical(mavlink_log_pub, "%s, executing RTL", battery_dangerous);
=======
					mavlink_log_critical(mavlink_log_pub, "%s, executing RTL\t", battery_dangerous);
					events::send(events::ID("commander_bat_emerg_rtl"), {events::Log::Emergency, events::LogInternal::Info},
						     "Dangerous battery level! Executing RTL");
>>>>>>> faca2b17
				}

			} else {
				if (!(internal_state.main_state == commander_state_s::MAIN_STATE_AUTO_LAND ||
				      internal_state.main_state == commander_state_s::MAIN_STATE_AUTO_PRECLAND)) {
					internal_state.main_state = commander_state_s::MAIN_STATE_AUTO_LAND;
					internal_state.timestamp = hrt_absolute_time();
<<<<<<< HEAD
					mavlink_log_emergency(mavlink_log_pub, "%s, can't execute RTL, landing instead", battery_dangerous);
=======
					mavlink_log_emergency(mavlink_log_pub, "%s, can't execute RTL, landing instead\t", battery_dangerous);
					events::send(events::ID("commander_bat_emerg_no_rtl_land"), {events::Log::Emergency, events::LogInternal::Info},
						     "Dangerous battery level! Cannot execute RTL, landing instead");
>>>>>>> faca2b17
				}
			}

			break;

		case LOW_BAT_ACTION::RETURN_OR_LAND:

		// FALLTHROUGH
		case LOW_BAT_ACTION::LAND:
			if (!(internal_state.main_state == commander_state_s::MAIN_STATE_AUTO_LAND ||
			      internal_state.main_state == commander_state_s::MAIN_STATE_AUTO_PRECLAND)) {
				internal_state.main_state = commander_state_s::MAIN_STATE_AUTO_LAND;
				internal_state.timestamp = hrt_absolute_time();
<<<<<<< HEAD
				mavlink_log_emergency(mavlink_log_pub, "%s, landing", battery_dangerous);
=======
				mavlink_log_emergency(mavlink_log_pub, "%s, landing\t", battery_dangerous);
				events::send(events::ID("commander_bat_emerg_land"), {events::Log::Emergency, events::LogInternal::Info},
					     "Dangerous battery level! Landing now");
>>>>>>> faca2b17
			}

			break;
		}

		break;

	case battery_status_s::BATTERY_WARNING_FAILED:
		mavlink_log_emergency(mavlink_log_pub, "Battery failure detected\t");
		events::send(events::ID("commander_bat_failure"), events::Log::Emergency, "Battery failure detected");
		break;
	}
}

void imbalanced_prop_failsafe(orb_advert_t *mavlink_log_pub, const vehicle_status_s &status,
			      const vehicle_status_flags_s &status_flags, commander_state_s *internal_state,
			      const imbalanced_propeller_action_t failsafe_action)
{
	static constexpr char failure_msg[] = "Imbalanced propeller detected";

	switch (failsafe_action) {
	case imbalanced_propeller_action_t::DISABLED:
		break;

	case imbalanced_propeller_action_t::WARNING:
		mavlink_log_warning(mavlink_log_pub, "%s, landing advised", failure_msg);
		break;

	case imbalanced_propeller_action_t::RETURN:

		if (status_flags.condition_global_position_valid && status_flags.condition_home_position_valid) {
			if (!(internal_state->main_state == commander_state_s::MAIN_STATE_AUTO_RTL ||
			      internal_state->main_state == commander_state_s::MAIN_STATE_AUTO_LAND ||
			      internal_state->main_state == commander_state_s::MAIN_STATE_AUTO_PRECLAND)) {

				internal_state->main_state = commander_state_s::MAIN_STATE_AUTO_RTL;
				internal_state->timestamp = hrt_absolute_time();
				mavlink_log_warning(mavlink_log_pub, "%s, executing RTL", failure_msg);
			}

		} else {
			if (!(internal_state->main_state == commander_state_s::MAIN_STATE_AUTO_LAND ||
			      internal_state->main_state == commander_state_s::MAIN_STATE_AUTO_PRECLAND)) {
				internal_state->main_state = commander_state_s::MAIN_STATE_AUTO_LAND;
				internal_state->timestamp = hrt_absolute_time();
				mavlink_log_warning(mavlink_log_pub, "%s, can't execute RTL, landing instead", failure_msg);
			}
		}

		break;

	case imbalanced_propeller_action_t::LAND:
		if (!(internal_state->main_state == commander_state_s::MAIN_STATE_AUTO_LAND ||
		      internal_state->main_state == commander_state_s::MAIN_STATE_AUTO_PRECLAND)) {
			internal_state->main_state = commander_state_s::MAIN_STATE_AUTO_LAND;
			internal_state->timestamp = hrt_absolute_time();
			mavlink_log_warning(mavlink_log_pub, "%s, landing", failure_msg);
		}

		break;
	}
}<|MERGE_RESOLUTION|>--- conflicted
+++ resolved
@@ -295,10 +295,6 @@
 	if (ret == TRANSITION_DENIED) {
 		/* print to MAVLink and console if we didn't provide any feedback yet */
 		if (!feedback_provided) {
-<<<<<<< HEAD
-			mavlink_log_critical(mavlink_log_pub, "Transition denied: %s to %s",
-					     arming_state_names[status.arming_state], arming_state_names[new_arming_state]);
-=======
 			// FIXME: this catch-all does not provide helpful information to the user
 			mavlink_log_critical(mavlink_log_pub, "Transition denied: %s to %s\t",
 					     arming_state_names[status.arming_state], arming_state_names[new_arming_state]);
@@ -306,7 +302,6 @@
 				events::ID("commander_transition_denied"), events::Log::Critical,
 				"Arming state transition denied: {1} to {2}",
 				eventArmingState(status.arming_state), eventArmingState(new_arming_state));
->>>>>>> faca2b17
 		}
 	}
 
@@ -455,12 +450,8 @@
 /**
  * Enable failsafe and report to user
  */
-<<<<<<< HEAD
-void enable_failsafe(vehicle_status_s &status, bool old_failsafe, orb_advert_t *mavlink_log_pub, const char *reason)
-=======
 static void enable_failsafe(vehicle_status_s &status, bool old_failsafe, orb_advert_t *mavlink_log_pub,
 			    event_failsafe_reason_t event_failsafe_reason)
->>>>>>> faca2b17
 {
 	if (!old_failsafe && status.arming_state == vehicle_status_s::ARMING_STATE_ARMED) {
 		// make sure intermittent failsafes don't lead to infinite delay by not constantly reseting the timestamp
@@ -505,12 +496,8 @@
 		   const link_loss_actions_t rc_loss_act, const offboard_loss_actions_t offb_loss_act,
 		   const offboard_loss_rc_actions_t offb_loss_rc_act,
 		   const position_nav_loss_actions_t posctl_nav_loss_act,
-<<<<<<< HEAD
 		   const float param_com_rcl_act_t, const int param_com_rcl_except,
 		   const float gps_fail_openloop_loiter_time_s)
-=======
-		   const float param_com_rcl_act_t, const int param_com_rcl_except)
->>>>>>> faca2b17
 {
 	const navigation_state_t nav_state_old = status.nav_state;
 
@@ -534,11 +521,7 @@
 
 		// Require RC for all manual modes
 		if (status.rc_signal_lost && is_armed) {
-<<<<<<< HEAD
-			enable_failsafe(status, old_failsafe, mavlink_log_pub, reason_no_rc);
-=======
 			enable_failsafe(status, old_failsafe, mavlink_log_pub, event_failsafe_reason_t::no_rc);
->>>>>>> faca2b17
 			set_link_loss_nav_state(status, armed, status_flags, internal_state, rc_loss_act, param_com_rcl_act_t);
 
 		} else {
@@ -572,11 +555,7 @@
 			const bool rc_fallback_allowed = (posctl_nav_loss_act != position_nav_loss_actions_t::LAND_TERMINATE) || !is_armed;
 
 			if (status.rc_signal_lost && is_armed) {
-<<<<<<< HEAD
-				enable_failsafe(status, old_failsafe, mavlink_log_pub, reason_no_rc);
-=======
 				enable_failsafe(status, old_failsafe, mavlink_log_pub, event_failsafe_reason_t::no_rc);
->>>>>>> faca2b17
 				set_link_loss_nav_state(status, armed, status_flags, internal_state, rc_loss_act, param_com_rcl_act_t);
 
 				/* As long as there is RC, we can fallback to ALTCTL, or STAB. */
@@ -585,12 +564,8 @@
 				 * For fixedwing, a global position is needed. */
 
 			} else if (check_invalid_pos_nav_state(status, old_failsafe, mavlink_log_pub, status_flags,
-<<<<<<< HEAD
 							       rc_fallback_allowed, status.vehicle_type == vehicle_status_s::VEHICLE_TYPE_FIXED_WING,
 							       gps_fail_openloop_loiter_time_s)) {
-=======
-							       rc_fallback_allowed, status.vehicle_type == vehicle_status_s::VEHICLE_TYPE_FIXED_WING)) {
->>>>>>> faca2b17
 				// nothing to do - everything done in check_invalid_pos_nav_state
 
 			} else {
@@ -638,11 +613,7 @@
 			// All links lost, no data link loss reaction configured -> immediately do RC loss reaction
 			// Lost all communication, by default it's considered unsafe to continue the mission
 			// This is only reached when flying mission completely without RC (it was not present since boot)
-<<<<<<< HEAD
-			enable_failsafe(status, old_failsafe, mavlink_log_pub, reason_no_datalink);
-=======
 			enable_failsafe(status, old_failsafe, mavlink_log_pub, event_failsafe_reason_t::no_datalink);
->>>>>>> faca2b17
 			set_link_loss_nav_state(status, armed, status_flags, internal_state, rc_loss_act, 0);
 
 		} else if (status.rc_signal_lost && (param_com_rcl_except & RCLossExceptionBits::RCL_EXCEPT_MISSION)
@@ -651,11 +622,7 @@
 			   && mission_finished) {
 			// All links lost, all link loss reactions disabled -> return after mission finished
 			// Pilot disabled all reactions, finish mission but then return to avoid lost vehicle
-<<<<<<< HEAD
-			enable_failsafe(status, old_failsafe, mavlink_log_pub, reason_no_rc_and_no_datalink);
-=======
 			enable_failsafe(status, old_failsafe, mavlink_log_pub, event_failsafe_reason_t::no_rc_and_no_datalink);
->>>>>>> faca2b17
 			set_link_loss_nav_state(status, armed, status_flags, internal_state, link_loss_actions_t::AUTO_RTL, 0);
 
 		} else if (!stay_in_failsafe) {
@@ -677,22 +644,14 @@
 			// nothing to do - everything done in check_invalid_pos_nav_state
 		} else if (status.data_link_lost && data_link_loss_act_configured && !landed && is_armed) {
 			// Data link lost, data link loss reaction configured -> do configured reaction
-<<<<<<< HEAD
-			enable_failsafe(status, old_failsafe, mavlink_log_pub, reason_no_datalink);
-=======
 			enable_failsafe(status, old_failsafe, mavlink_log_pub, event_failsafe_reason_t::no_datalink);
->>>>>>> faca2b17
 			set_link_loss_nav_state(status, armed, status_flags, internal_state, data_link_loss_act, 0);
 
 		} else if (status.rc_signal_lost && !(param_com_rcl_except & RCLossExceptionBits::RCL_EXCEPT_HOLD)
 			   && status_flags.rc_signal_found_once && is_armed && !landed) {
 			// RC link lost, rc loss not disabled in loiter, RC was used before -> RC loss reaction after delay
 			// Safety pilot expects to be able to take over by RC in case anything unexpected happens
-<<<<<<< HEAD
-			enable_failsafe(status, old_failsafe, mavlink_log_pub, reason_no_rc);
-=======
 			enable_failsafe(status, old_failsafe, mavlink_log_pub, event_failsafe_reason_t::no_rc);
->>>>>>> faca2b17
 			set_link_loss_nav_state(status, armed, status_flags, internal_state, rc_loss_act, param_com_rcl_act_t);
 
 		} else if (status.rc_signal_lost && !(param_com_rcl_except & RCLossExceptionBits::RCL_EXCEPT_HOLD)
@@ -701,11 +660,7 @@
 			// All links lost, no data link loss reaction configured -> immediately do RC loss reaction
 			// Lost all communication, by default it's considered unsafe to continue the mission
 			// This is only reached when flying mission completely without RC (it was not present since boot)
-<<<<<<< HEAD
-			enable_failsafe(status, old_failsafe, mavlink_log_pub, reason_no_datalink);
-=======
 			enable_failsafe(status, old_failsafe, mavlink_log_pub, event_failsafe_reason_t::no_datalink);
->>>>>>> faca2b17
 			set_link_loss_nav_state(status, armed, status_flags, internal_state, rc_loss_act, 0);
 
 		} else {
@@ -808,22 +763,14 @@
 			// nothing to do - everything done in check_invalid_pos_nav_state
 		} else if (status.data_link_lost && data_link_loss_act_configured && !landed && is_armed) {
 			// Data link lost, data link loss reaction configured -> do configured reaction
-<<<<<<< HEAD
-			enable_failsafe(status, old_failsafe, mavlink_log_pub, reason_no_datalink);
-=======
 			enable_failsafe(status, old_failsafe, mavlink_log_pub, event_failsafe_reason_t::no_datalink);
->>>>>>> faca2b17
 			set_link_loss_nav_state(status, armed, status_flags, internal_state, data_link_loss_act, 0);
 
 		} else if (status.rc_signal_lost && !(param_com_rcl_except & RCLossExceptionBits::RCL_EXCEPT_HOLD)
 			   && status_flags.rc_signal_found_once && is_armed && !landed) {
 			// RC link lost, rc loss not disabled in loiter, RC was used before -> RC loss reaction after delay
 			// Safety pilot expects to be able to take over by RC in case anything unexpected happens
-<<<<<<< HEAD
-			enable_failsafe(status, old_failsafe, mavlink_log_pub, reason_no_rc);
-=======
 			enable_failsafe(status, old_failsafe, mavlink_log_pub, event_failsafe_reason_t::no_rc);
->>>>>>> faca2b17
 			set_link_loss_nav_state(status, armed, status_flags, internal_state, rc_loss_act, param_com_rcl_act_t);
 
 		} else if (status.rc_signal_lost && !(param_com_rcl_except & RCLossExceptionBits::RCL_EXCEPT_HOLD)
@@ -832,20 +779,12 @@
 			// All links lost, no data link loss reaction configured -> immediately do RC loss reaction
 			// Lost all communication, by default it's considered unsafe to continue the mission
 			// This is only reached when flying mission completely without RC (it was not present since boot)
-<<<<<<< HEAD
-			enable_failsafe(status, old_failsafe, mavlink_log_pub, reason_no_datalink);
+			enable_failsafe(status, old_failsafe, mavlink_log_pub, event_failsafe_reason_t::no_datalink);
 			set_link_loss_nav_state(status, armed, status_flags, internal_state, rc_loss_act, 0);
 
 		} else {
 			status.nav_state = internal_state.main_state == commander_state_s::MAIN_STATE_AUTO_TAKEOFF ?
 					   vehicle_status_s::NAVIGATION_STATE_AUTO_TAKEOFF : vehicle_status_s::NAVIGATION_STATE_AUTO_VTOL_TAKEOFF;
-=======
-			enable_failsafe(status, old_failsafe, mavlink_log_pub, event_failsafe_reason_t::no_datalink);
-			set_link_loss_nav_state(status, armed, status_flags, internal_state, rc_loss_act, 0);
-
-		} else {
-			status.nav_state = vehicle_status_s::NAVIGATION_STATE_AUTO_TAKEOFF;
->>>>>>> faca2b17
 		}
 
 		break;
@@ -889,11 +828,7 @@
 	case commander_state_s::MAIN_STATE_OFFBOARD:
 
 		if (status_flags.offboard_control_signal_lost) {
-<<<<<<< HEAD
 			if (status.rc_signal_lost && !(param_com_rcl_except & RCLossExceptionBits::RCL_EXCEPT_OFFBOARD)) {
-=======
-			if (status.rc_signal_lost) {
->>>>>>> faca2b17
 				// Offboard and RC are lost
 				enable_failsafe(status, old_failsafe, mavlink_log_pub, event_failsafe_reason_t::no_rc_and_no_offboard);
 				set_offboard_loss_nav_state(status, armed, status_flags, offb_loss_act);
@@ -929,12 +864,8 @@
 }
 
 bool check_invalid_pos_nav_state(vehicle_status_s &status, bool old_failsafe, orb_advert_t *mavlink_log_pub,
-<<<<<<< HEAD
 				 const vehicle_status_flags_s &status_flags, const bool use_rc, const bool using_global_pos,
 				 const float gps_fail_openloop_loiter_time_s)
-=======
-				 const vehicle_status_flags_s &status_flags, const bool use_rc, const bool using_global_pos)
->>>>>>> faca2b17
 {
 	bool fallback_required = false;
 
@@ -950,10 +881,10 @@
 	if (fallback_required) {
 
 		if (using_global_pos) {
-			enable_failsafe(status, old_failsafe, mavlink_log_pub, reason_no_global_position);
-
-		} else {
-			enable_failsafe(status, old_failsafe, mavlink_log_pub, reason_no_local_position);
+			enable_failsafe(status, old_failsafe, mavlink_log_pub, event_failsafe_reason_t::no_global_position);
+
+		} else {
+			enable_failsafe(status, old_failsafe, mavlink_log_pub, event_failsafe_reason_t::no_local_position);
 		}
 
 		if (use_rc) {
@@ -971,7 +902,6 @@
 
 		} else {
 			// go into a descent that does not require stick control
-<<<<<<< HEAD
 			if (status.vehicle_type == vehicle_status_s::VEHICLE_TYPE_ROTARY_WING &&
 			    status_flags.condition_local_position_valid) {
 				status.nav_state = vehicle_status_s::NAVIGATION_STATE_AUTO_LAND;
@@ -985,35 +915,12 @@
 
 				} else {
 					status.nav_state = vehicle_status_s::NAVIGATION_STATE_FIXED_BANK_LOITER;
-=======
-			if (status_flags.condition_local_position_valid) {
-				status.nav_state = vehicle_status_s::NAVIGATION_STATE_AUTO_LAND;
-
-			} else if (status_flags.condition_local_altitude_valid) {
-				if (status.vehicle_type == vehicle_status_s::VEHICLE_TYPE_ROTARY_WING) {
-					status.nav_state = vehicle_status_s::NAVIGATION_STATE_DESCEND;
-
-				} else {
-					// TODO: FW position controller doesn't run without condition_global_position_valid
-					status.nav_state = vehicle_status_s::NAVIGATION_STATE_AUTO_LANDGPSFAIL;
->>>>>>> faca2b17
 				}
 
 			} else {
 				status.nav_state = vehicle_status_s::NAVIGATION_STATE_TERMINATION;
 			}
 		}
-<<<<<<< HEAD
-=======
-
-		if (using_global_pos) {
-			enable_failsafe(status, old_failsafe, mavlink_log_pub, event_failsafe_reason_t::no_global_position);
-
-		} else {
-			enable_failsafe(status, old_failsafe, mavlink_log_pub, event_failsafe_reason_t::no_local_position);
-		}
-
->>>>>>> faca2b17
 	}
 
 	return fallback_required;
@@ -1053,10 +960,7 @@
 	// FALLTHROUGH
 	case link_loss_actions_t::AUTO_LAND:
 		if (status_flags.condition_global_position_valid) {
-<<<<<<< HEAD
 			main_state_transition(status, commander_state_s::MAIN_STATE_AUTO_LAND, status_flags, internal_state);
-=======
->>>>>>> faca2b17
 			status.nav_state = vehicle_status_s::NAVIGATION_STATE_AUTO_LAND;
 			return;
 
@@ -1262,13 +1166,9 @@
 		break;
 
 	case battery_status_s::BATTERY_WARNING_LOW:
-<<<<<<< HEAD
-		mavlink_log_info(mavlink_log_pub, "Low battery level! Return advised");
-=======
-		mavlink_log_critical(mavlink_log_pub, "Low battery level! Return advised\t");
+		mavlink_log_info(mavlink_log_pub, "Low battery level! Return advised\t");
 		events::send(events::ID("commander_bat_low"), {events::Log::Warning, events::LogInternal::Info},
 			     "Low battery level! Return advised");
->>>>>>> faca2b17
 		break;
 
 	case battery_status_s::BATTERY_WARNING_CRITICAL:
@@ -1277,13 +1177,9 @@
 
 		switch (low_battery_action) {
 		case LOW_BAT_ACTION::WARNING:
-<<<<<<< HEAD
-			mavlink_log_info(mavlink_log_pub, "%s, landing advised", battery_critical);
-=======
-			mavlink_log_critical(mavlink_log_pub, "%s, landing advised\t", battery_critical);
+			mavlink_log_info(mavlink_log_pub, "%s, landing advised\t", battery_critical);
 			events::send(events::ID("commander_bat_crit"), {events::Log::Critical, events::LogInternal::Info},
 				     "Critical battery level! Landing advised");
->>>>>>> faca2b17
 			break;
 
 		case LOW_BAT_ACTION::RETURN:
@@ -1298,13 +1194,9 @@
 
 					internal_state.main_state = commander_state_s::MAIN_STATE_AUTO_RTL;
 					internal_state.timestamp = hrt_absolute_time();
-<<<<<<< HEAD
-					mavlink_log_info(mavlink_log_pub, "%s, executing RTL", battery_critical);
-=======
-					mavlink_log_critical(mavlink_log_pub, "%s, executing RTL\t", battery_critical);
+					mavlink_log_info(mavlink_log_pub, "%s, executing RTL\t", battery_critical);
 					events::send(events::ID("commander_bat_crit_rtl"), {events::Log::Critical, events::LogInternal::Info},
 						     "Critical battery level! Executing RTL");
->>>>>>> faca2b17
 				}
 
 			} else {
@@ -1312,13 +1204,9 @@
 				      internal_state.main_state == commander_state_s::MAIN_STATE_AUTO_PRECLAND)) {
 					internal_state.main_state = commander_state_s::MAIN_STATE_AUTO_LAND;
 					internal_state.timestamp = hrt_absolute_time();
-<<<<<<< HEAD
-					mavlink_log_emergency(mavlink_log_pub, "%s, can't execute RTL, landing instead", battery_critical);
-=======
 					mavlink_log_emergency(mavlink_log_pub, "%s, can't execute RTL, landing instead\t", battery_critical);
 					events::send(events::ID("commander_bat_crit_no_rtl_land"), {events::Log::Emergency, events::LogInternal::Info},
 						     "Critical battery level! Cannot execute RTL, landing instead");
->>>>>>> faca2b17
 				}
 			}
 
@@ -1329,13 +1217,9 @@
 			      internal_state.main_state == commander_state_s::MAIN_STATE_AUTO_PRECLAND)) {
 				internal_state.main_state = commander_state_s::MAIN_STATE_AUTO_LAND;
 				internal_state.timestamp = hrt_absolute_time();
-<<<<<<< HEAD
-				mavlink_log_info(mavlink_log_pub, "%s, landing", battery_critical);
-=======
-				mavlink_log_emergency(mavlink_log_pub, "%s, landing\t", battery_critical);
+				mavlink_log_info(mavlink_log_pub, "%s, landing\t", battery_critical);
 				events::send(events::ID("commander_bat_crit_land"), {events::Log::Warning, events::LogInternal::Info},
 					     "Critical battery level! Landing now");
->>>>>>> faca2b17
 			}
 
 			break;
@@ -1361,13 +1245,9 @@
 				      internal_state.main_state == commander_state_s::MAIN_STATE_AUTO_PRECLAND)) {
 					internal_state.main_state = commander_state_s::MAIN_STATE_AUTO_RTL;
 					internal_state.timestamp = hrt_absolute_time();
-<<<<<<< HEAD
-					mavlink_log_critical(mavlink_log_pub, "%s, executing RTL", battery_dangerous);
-=======
 					mavlink_log_critical(mavlink_log_pub, "%s, executing RTL\t", battery_dangerous);
 					events::send(events::ID("commander_bat_emerg_rtl"), {events::Log::Emergency, events::LogInternal::Info},
 						     "Dangerous battery level! Executing RTL");
->>>>>>> faca2b17
 				}
 
 			} else {
@@ -1375,13 +1255,9 @@
 				      internal_state.main_state == commander_state_s::MAIN_STATE_AUTO_PRECLAND)) {
 					internal_state.main_state = commander_state_s::MAIN_STATE_AUTO_LAND;
 					internal_state.timestamp = hrt_absolute_time();
-<<<<<<< HEAD
-					mavlink_log_emergency(mavlink_log_pub, "%s, can't execute RTL, landing instead", battery_dangerous);
-=======
 					mavlink_log_emergency(mavlink_log_pub, "%s, can't execute RTL, landing instead\t", battery_dangerous);
 					events::send(events::ID("commander_bat_emerg_no_rtl_land"), {events::Log::Emergency, events::LogInternal::Info},
 						     "Dangerous battery level! Cannot execute RTL, landing instead");
->>>>>>> faca2b17
 				}
 			}
 
@@ -1395,13 +1271,9 @@
 			      internal_state.main_state == commander_state_s::MAIN_STATE_AUTO_PRECLAND)) {
 				internal_state.main_state = commander_state_s::MAIN_STATE_AUTO_LAND;
 				internal_state.timestamp = hrt_absolute_time();
-<<<<<<< HEAD
-				mavlink_log_emergency(mavlink_log_pub, "%s, landing", battery_dangerous);
-=======
 				mavlink_log_emergency(mavlink_log_pub, "%s, landing\t", battery_dangerous);
 				events::send(events::ID("commander_bat_emerg_land"), {events::Log::Emergency, events::LogInternal::Info},
 					     "Dangerous battery level! Landing now");
->>>>>>> faca2b17
 			}
 
 			break;
