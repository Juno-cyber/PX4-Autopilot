--- conflicted
+++ resolved
@@ -1028,24 +1028,13 @@
 		case LOW_BAT_ACTION::RETURN_OR_LAND:
 
 			if (status_flags.condition_global_position_valid && status_flags.condition_home_position_valid) {
-<<<<<<< HEAD
-				internal_state->main_state = commander_state_s::MAIN_STATE_AUTO_RTL;
-				internal_state->timestamp = hrt_absolute_time();
-				mavlink_log_info(mavlink_log_pub, "%s, executing RTL", battery_critical);
-
-			} else {
-				internal_state->main_state = commander_state_s::MAIN_STATE_AUTO_LAND;
-				internal_state->timestamp = hrt_absolute_time();
-				// This warning is still sent out as an emergency because it is something critical if the user doesn't understand what is happening
-				mavlink_log_emergency(mavlink_log_pub, "%s, can't execute RTL, landing instead", battery_critical);
-=======
 				if (!(internal_state->main_state == commander_state_s::MAIN_STATE_AUTO_RTL ||
 				      internal_state->main_state == commander_state_s::MAIN_STATE_AUTO_LAND ||
 				      internal_state->main_state == commander_state_s::MAIN_STATE_AUTO_PRECLAND)) {
 
 					internal_state->main_state = commander_state_s::MAIN_STATE_AUTO_RTL;
 					internal_state->timestamp = hrt_absolute_time();
-					mavlink_log_critical(mavlink_log_pub, "%s, executing RTL", battery_critical);
+					mavlink_log_info(mavlink_log_pub, "%s, executing RTL", battery_critical);
 				}
 
 			} else {
@@ -1055,24 +1044,17 @@
 					internal_state->timestamp = hrt_absolute_time();
 					mavlink_log_emergency(mavlink_log_pub, "%s, can't execute RTL, landing instead", battery_critical);
 				}
->>>>>>> 48f125f1
 			}
 
 			break;
 
 		case LOW_BAT_ACTION::LAND:
-<<<<<<< HEAD
-			internal_state->main_state = commander_state_s::MAIN_STATE_AUTO_LAND;
-			internal_state->timestamp = hrt_absolute_time();
-			mavlink_log_info(mavlink_log_pub, "%s, landing", battery_critical);
-=======
 			if (!(internal_state->main_state == commander_state_s::MAIN_STATE_AUTO_LAND ||
 			      internal_state->main_state == commander_state_s::MAIN_STATE_AUTO_PRECLAND)) {
 				internal_state->main_state = commander_state_s::MAIN_STATE_AUTO_LAND;
 				internal_state->timestamp = hrt_absolute_time();
-				mavlink_log_emergency(mavlink_log_pub, "%s, landing", battery_critical);
-			}
->>>>>>> 48f125f1
+				mavlink_log_info(mavlink_log_pub, "%s, landing", battery_critical);
+			}
 
 			break;
 		}
