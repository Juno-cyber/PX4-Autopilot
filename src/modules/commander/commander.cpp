--- conflicted
+++ resolved
@@ -453,6 +453,10 @@
 				} else if (custom_main_mode == PX4_CUSTOM_MAIN_MODE_AUTO) {
 					/* AUTO */
 					main_res = main_state_transition(status, MAIN_STATE_AUTO);
+
+				} else if (custom_main_mode == PX4_CUSTOM_MAIN_MODE_ACRO) {
+					/* ACRO */
+					main_res = main_state_transition(status, MAIN_STATE_ACRO);
 				}
 
 			} else {
@@ -649,16 +653,10 @@
 
 	char *main_states_str[MAIN_STATE_MAX];
 	main_states_str[0] = "MANUAL";
-<<<<<<< HEAD
-	main_states_str[1] = "ACRO";
-	main_states_str[2] = "SEATBELT";
-	main_states_str[3] = "EASY";
-	main_states_str[4] = "AUTO";
-=======
 	main_states_str[1] = "ALTCTL";
 	main_states_str[2] = "POSCTL";
 	main_states_str[3] = "AUTO";
->>>>>>> b250e28a
+	main_states_str[4] = "ACRO";
 
 	char *arming_states_str[ARMING_STATE_MAX];
 	arming_states_str[0] = "INIT";
@@ -1194,13 +1192,8 @@
 			 * do it only for rotary wings */
 			if (status.is_rotary_wing &&
 			    (status.arming_state == ARMING_STATE_ARMED || status.arming_state == ARMING_STATE_ARMED_ERROR) &&
-<<<<<<< HEAD
-			    (status.main_state == MAIN_STATE_MANUAL || status.main_state == MAIN_STATE_ACRO || status.condition_landed) &&
-			    sp_man.yaw < -STICK_ON_OFF_LIMIT && sp_man.throttle < STICK_THRUST_RANGE * 0.1f) {
-=======
 			    (status.main_state == MAIN_STATE_MANUAL || status.condition_landed) &&
 			    sp_man.r < -STICK_ON_OFF_LIMIT && sp_man.z < 0.1f) {
->>>>>>> b250e28a
 
 				if (stick_off_counter > STICK_ON_OFF_COUNTER_LIMIT) {
 					/* disarm to STANDBY if ARMED or to STANDBY_ERROR if ARMED_ERROR */
@@ -1600,95 +1593,24 @@
 	leds_counter++;
 }
 
-<<<<<<< HEAD
-void
-check_mode_switches(struct manual_control_setpoint_s *sp_man, struct vehicle_status_s *status)
-{
-	/* main mode switch */
-	if (!isfinite(sp_man->mode_switch)) {
-		/* default to manual if signal is invalid */
-		status->mode_switch = MODE_SWITCH_MANUAL;
-
-	} else if (sp_man->mode_switch > STICK_ON_OFF_LIMIT) {
-		status->mode_switch = MODE_SWITCH_AUTO;
-
-	} else if (sp_man->mode_switch < -STICK_ON_OFF_LIMIT) {
-		status->mode_switch = MODE_SWITCH_MANUAL;
-
-	} else {
-		status->mode_switch = MODE_SWITCH_ASSISTED;
-	}
-
-	/* return switch */
-	if (!isfinite(sp_man->return_switch)) {
-		status->return_switch = RETURN_SWITCH_NONE;
-
-	} else if (sp_man->return_switch > STICK_ON_OFF_LIMIT) {
-		status->return_switch = RETURN_SWITCH_RETURN;
-
-	} else {
-		status->return_switch = RETURN_SWITCH_NORMAL;
-	}
-
-	/* assisted switch */
-	if (!isfinite(sp_man->assisted_switch)) {
-		status->assisted_switch = ASSISTED_SWITCH_SEATBELT;
-
-	} else if (sp_man->assisted_switch > STICK_ON_OFF_LIMIT) {
-		status->assisted_switch = ASSISTED_SWITCH_EASY;
-
-	} else {
-		status->assisted_switch = ASSISTED_SWITCH_SEATBELT;
-	}
-
-	/* mission switch  */
-	if (!isfinite(sp_man->mission_switch)) {
-		status->mission_switch = MISSION_SWITCH_NONE;
-
-	} else if (sp_man->mission_switch > STICK_ON_OFF_LIMIT) {
-		status->mission_switch = MISSION_SWITCH_LOITER;
-
-	} else {
-		status->mission_switch = MISSION_SWITCH_MISSION;
-	}
-
-	/* acro switch  */
-	if (!isfinite(sp_man->acro_switch)) {
-		status->acro_switch = ACRO_SWITCH_NONE;
-
-	} else if (sp_man->acro_switch > STICK_ON_OFF_LIMIT) {
-		status->acro_switch = ACRO_SWITCH_ACRO;
-
-	} else {
-		status->acro_switch = ACRO_SWITCH_NORMAL;
-	}
-}
-
-=======
->>>>>>> b250e28a
 transition_result_t
 set_main_state_rc(struct vehicle_status_s *status, struct manual_control_setpoint_s *sp_man)
 {
 	/* set main state according to RC switches */
 	transition_result_t res = TRANSITION_DENIED;
 
-<<<<<<< HEAD
-	switch (status->mode_switch) {
-	case MODE_SWITCH_MANUAL:
-		if (status->acro_switch == ACRO_SWITCH_ACRO) {
-			res = main_state_transition(status, MAIN_STATE_ACRO);
-		} else {
-			res = main_state_transition(status, MAIN_STATE_MANUAL);
-		}
-=======
 	switch (sp_man->mode_switch) {
 	case SWITCH_POS_NONE:
 		res = TRANSITION_NOT_CHANGED;
 		break;
 
 	case SWITCH_POS_OFF:		// MANUAL
-		res = main_state_transition(status, MAIN_STATE_MANUAL);
->>>>>>> b250e28a
+		if (sp_man->acro_switch == SWITCH_POS_ON) {
+			res = main_state_transition(status, MAIN_STATE_ACRO);
+
+		} else {
+			res = main_state_transition(status, MAIN_STATE_MANUAL);
+		}
 		// TRANSITION_DENIED is not possible here
 		break;
 
@@ -1774,22 +1696,7 @@
 			control_mode.flag_control_velocity_enabled = false;
 			break;
 
-<<<<<<< HEAD
-		case MAIN_STATE_ACRO:
-			control_mode.flag_control_manual_enabled = true;
-			control_mode.flag_control_auto_enabled = false;
-			control_mode.flag_control_rates_enabled = true;
-			control_mode.flag_control_attitude_enabled = false;
-			control_mode.flag_control_altitude_enabled = false;
-			control_mode.flag_control_climb_rate_enabled = false;
-			control_mode.flag_control_position_enabled = false;
-			control_mode.flag_control_velocity_enabled = false;
-			break;
-
-		case MAIN_STATE_SEATBELT:
-=======
 		case MAIN_STATE_ALTCTL:
->>>>>>> b250e28a
 			control_mode.flag_control_manual_enabled = true;
 			control_mode.flag_control_auto_enabled = false;
 			control_mode.flag_control_rates_enabled = true;
@@ -1813,6 +1720,17 @@
 
 		case MAIN_STATE_AUTO:
 			navigator_enabled = true;
+			break;
+
+		case MAIN_STATE_ACRO:
+			control_mode.flag_control_manual_enabled = true;
+			control_mode.flag_control_auto_enabled = false;
+			control_mode.flag_control_rates_enabled = true;
+			control_mode.flag_control_attitude_enabled = false;
+			control_mode.flag_control_altitude_enabled = false;
+			control_mode.flag_control_climb_rate_enabled = false;
+			control_mode.flag_control_position_enabled = false;
+			control_mode.flag_control_velocity_enabled = false;
 			break;
 
 		default:
