--- conflicted
+++ resolved
@@ -186,24 +186,6 @@
 PARAM_DEFINE_FLOAT(COM_RC_LOSS_T, 0.5f);
 
 /**
-<<<<<<< HEAD
-=======
- * RC stick override threshold
- *
- * If an RC stick is moved more than by this amount the system will interpret this as
- * override request by the pilot.
- *
- * @group Commander
- * @unit %
- * @min 5
- * @max 80
- * @decimal 0
- * @increment 0.05
- */
-PARAM_DEFINE_FLOAT(COM_RC_STICK_OV, 50.0f);
-
-/**
->>>>>>> 95d114e9
  * Home set horizontal threshold
  *
  * The home position will be set if the estimated positioning accuracy is below the threshold.
