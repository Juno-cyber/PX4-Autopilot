/****************************************************************************
 *
 *   Copyright (c) 2019 PX4 Development Team. All rights reserved.
 *
 * Redistribution and use in source and binary forms, with or without
 * modification, are permitted provided that the following conditions
 * are met:
 *
 * 1. Redistributions of source code must retain the above copyright
 *    notice, this list of conditions and the following disclaimer.
 * 2. Redistributions in binary form must reproduce the above copyright
 *    notice, this list of conditions and the following disclaimer in
 *    the documentation and/or other materials provided with the
 *    distribution.
 * 3. Neither the name PX4 nor the names of its contributors may be
 *    used to endorse or promote products derived from this software
 *    without specific prior written permission.
 *
 * THIS SOFTWARE IS PROVIDED BY THE COPYRIGHT HOLDERS AND CONTRIBUTORS
 * "AS IS" AND ANY EXPRESS OR IMPLIED WARRANTIES, INCLUDING, BUT NOT
 * LIMITED TO, THE IMPLIED WARRANTIES OF MERCHANTABILITY AND FITNESS
 * FOR A PARTICULAR PURPOSE ARE DISCLAIMED. IN NO EVENT SHALL THE
 * COPYRIGHT OWNER OR CONTRIBUTORS BE LIABLE FOR ANY DIRECT, INDIRECT,
 * INCIDENTAL, SPECIAL, EXEMPLARY, OR CONSEQUENTIAL DAMAGES (INCLUDING,
 * BUT NOT LIMITED TO, PROCUREMENT OF SUBSTITUTE GOODS OR SERVICES; LOSS
 * OF USE, DATA, OR PROFITS; OR BUSINESS INTERRUPTION) HOWEVER CAUSED
 * AND ON ANY THEORY OF LIABILITY, WHETHER IN CONTRACT, STRICT
 * LIABILITY, OR TORT (INCLUDING NEGLIGENCE OR OTHERWISE) ARISING IN
 * ANY WAY OUT OF THE USE OF THIS SOFTWARE, EVEN IF ADVISED OF THE
 * POSSIBILITY OF SUCH DAMAGE.
 *
 ****************************************************************************/

#include "../PreFlightCheck.hpp"

#include <HealthFlags.h>
#include <math.h>
#include <lib/parameters/param.h>
#include <systemlib/mavlink_log.h>
#include <uORB/Subscription.hpp>
#include <uORB/topics/estimator_selector_status.h>
#include <uORB/topics/estimator_sensor_bias.h>
#include <uORB/topics/estimator_status.h>

using namespace time_literals;

bool PreFlightCheck::ekf2Check(orb_advert_t *mavlink_log_pub, vehicle_status_s &vehicle_status, const bool optional,
			       const bool report_fail)
{
	bool success = true; // start with a pass and change to a fail if any test fails
<<<<<<< HEAD
	float test_limit = 1.0f; // pass limit re-used for each test
=======
	bool ahrs_present = true;
>>>>>>> 48f125f1

	int32_t mag_strength_check = 1;
	param_get(param_find("COM_ARM_MAG_STR"), &mag_strength_check);

	int32_t arm_without_gps = 0;
	param_get(param_find("COM_ARM_WO_GPS"), &arm_without_gps);

	float hgt_test_ratio_limit = 1.f;
	param_get(param_find("COM_ARM_EKF_HGT"), &hgt_test_ratio_limit);

	float vel_test_ratio_limit = 1.f;
	param_get(param_find("COM_ARM_EKF_VEL"), &vel_test_ratio_limit);

	float pos_test_ratio_limit = 1.f;
	param_get(param_find("COM_ARM_EKF_POS"), &pos_test_ratio_limit);

	float mag_test_ratio_limit = 1.f;
	param_get(param_find("COM_ARM_EKF_YAW"), &mag_test_ratio_limit);

	bool gps_success = true;
	bool gps_present = true;

	// Get estimator status data if available and exit with a fail recorded if not
	uORB::SubscriptionData<estimator_selector_status_s> estimator_selector_status_sub{ORB_ID(estimator_selector_status)};
	uORB::SubscriptionData<estimator_status_s> status_sub{ORB_ID(estimator_status), estimator_selector_status_sub.get().primary_instance};
	const estimator_status_s &status = status_sub.get();

	if (status.timestamp == 0) {
		success = false;
		goto out;
	}

	// Check if preflight check performed by estimator has failed
	if (status.pre_flt_fail_innov_heading ||
	    status.pre_flt_fail_innov_vel_horiz ||
	    status.pre_flt_fail_innov_vel_vert ||
	    status.pre_flt_fail_innov_height) {
		if (report_fail) {
			if (status.pre_flt_fail_innov_heading) {
				mavlink_log_critical(mavlink_log_pub, "Preflight Fail: heading estimate not stable");

			} else if (status.pre_flt_fail_innov_vel_horiz) {
				mavlink_log_critical(mavlink_log_pub, "Preflight Fail: horizontal velocity estimate not stable");

			} else if (status.pre_flt_fail_innov_vel_horiz) {
				mavlink_log_critical(mavlink_log_pub, "Preflight Fail: vertical velocity estimate not stable");

			} else if (status.pre_flt_fail_innov_height) {
				mavlink_log_critical(mavlink_log_pub, "Preflight Fail: height estimate not stable");
			}
		}

		success = false;
		goto out;
	}

	if ((mag_strength_check >= 1) && status.pre_flt_fail_mag_field_disturbed) {
		const char *message = "Preflight%s: Strong magnetic interference detected";

		if (mag_strength_check == 1) {
			if (report_fail) {
				mavlink_log_critical(mavlink_log_pub, message, " Fail");
			}

			success = false;
			goto out;

		} else if (report_fail) {
			mavlink_log_warning(mavlink_log_pub, message, "");
		}
	}

	// check vertical position innovation test ratio
	if (status.hgt_test_ratio > hgt_test_ratio_limit) {
		if (report_fail) {
			mavlink_log_critical(mavlink_log_pub, "Preflight Fail: Height estimate error");
		}

		success = false;
		goto out;
	}

	// check velocity innovation test ratio
	if (status.vel_test_ratio > vel_test_ratio_limit) {
		if (report_fail) {
			mavlink_log_critical(mavlink_log_pub, "Preflight Fail: Velocity estimate error");
		}

		success = false;
		goto out;
	}

	// check horizontal position innovation test ratio
	if (status.pos_test_ratio > pos_test_ratio_limit) {
		if (report_fail) {
			mavlink_log_critical(mavlink_log_pub, "Preflight Fail: Position estimate error");
		}

		success = false;
		goto out;
	}

	// check magnetometer innovation test ratio
	if (status.mag_test_ratio > mag_test_ratio_limit) {
		if (report_fail) {
			mavlink_log_critical(mavlink_log_pub, "Preflight Fail: Yaw estimate error");
		}

		success = false;
		goto out;
	}

	// If GPS aiding is required, declare fault condition if the required GPS quality checks are failing
	{
		const bool ekf_gps_fusion = status.control_mode_flags & (1 << estimator_status_s::CS_GPS);
		const bool ekf_gps_check_fail = status.gps_check_fail_flags > 0;

		gps_success = ekf_gps_fusion; // default to success if gps data is fused

		if (ekf_gps_check_fail) {
			if (report_fail) {
				// Only report the first failure to avoid spamming
				const char *message = nullptr;

				if (status.gps_check_fail_flags & (1 << estimator_status_s::GPS_CHECK_FAIL_GPS_FIX)) {
					message = "Preflight%s: GPS fix too low";

				} else if (status.gps_check_fail_flags & (1 << estimator_status_s::GPS_CHECK_FAIL_MIN_SAT_COUNT)) {
					message = "Preflight%s: not enough GPS Satellites";

				} else if (status.gps_check_fail_flags & (1 << estimator_status_s::GPS_CHECK_FAIL_MIN_PDOP)) {
					message = "Preflight%s: GPS PDOP too low";

				} else if (status.gps_check_fail_flags & (1 << estimator_status_s::GPS_CHECK_FAIL_MAX_HORZ_ERR)) {
					message = "Preflight%s: GPS Horizontal Pos Error too high";

				} else if (status.gps_check_fail_flags & (1 << estimator_status_s::GPS_CHECK_FAIL_MAX_VERT_ERR)) {
					message = "Preflight%s: GPS Vertical Pos Error too high";

				} else if (status.gps_check_fail_flags & (1 << estimator_status_s::GPS_CHECK_FAIL_MAX_SPD_ERR)) {
					message = "Preflight%s: GPS Speed Accuracy too low";

				} else if (status.gps_check_fail_flags & (1 << estimator_status_s::GPS_CHECK_FAIL_MAX_HORZ_DRIFT)) {
					message = "Preflight%s: GPS Horizontal Pos Drift too high";

				} else if (status.gps_check_fail_flags & (1 << estimator_status_s::GPS_CHECK_FAIL_MAX_VERT_DRIFT)) {
					message = "Preflight%s: GPS Vertical Pos Drift too high";

				} else if (status.gps_check_fail_flags & (1 << estimator_status_s::GPS_CHECK_FAIL_MAX_HORZ_SPD_ERR)) {
					message = "Preflight%s: GPS Hor Speed Drift too high";

				} else if (status.gps_check_fail_flags & (1 << estimator_status_s::GPS_CHECK_FAIL_MAX_VERT_SPD_ERR)) {
					message = "Preflight%s: GPS Vert Speed Drift too high";

				} else {
					if (!ekf_gps_fusion) {
						// Likely cause unknown
						message = "Preflight%s: Estimator not using GPS";
						gps_present = false;

					} else {
						// if we land here there was a new flag added and the code not updated. Show a generic message.
						message = "Preflight%s: Poor GPS Quality";
					}
				}

				if (message) {
					if (!arm_without_gps) {
						mavlink_log_critical(mavlink_log_pub, message, " Fail");

					} else {
						mavlink_log_warning(mavlink_log_pub, message, "");
					}
				}
			}

			gps_success = false;

			if (!arm_without_gps) {
				success = false;
				goto out;
			}
		}
	}

out:
	set_health_flags(subsystem_info_s::SUBSYSTEM_TYPE_GPS, gps_present, !arm_without_gps, gps_success, vehicle_status);
	return success;
}

bool PreFlightCheck::ekf2CheckSensorBias(orb_advert_t *mavlink_log_pub, const bool report_fail)
{
	// Get estimator states data if available and exit with a fail recorded if not
<<<<<<< HEAD
	uORB::Subscription states_sub{ORB_ID(estimator_states)};
	estimator_states_s states;
	bool success = true;

	if (states_sub.copy(&states)) {

		// check accelerometer delta velocity bias estimates
		float test_limit = 1.0f; // pass limit re-used for each test
		param_get(param_find("COM_ARM_EKF_AB"), &test_limit);

		for (uint8_t index = 13; index < 16; index++) {
			// allow for higher uncertainty in estimates for axes that are less observable to prevent false positives
			// adjust test threshold by 3-sigma
			float test_uncertainty = 3.0f * sqrtf(fmaxf(states.covariances[index], 0.0f));

			if (fabsf(states.states[index]) > test_limit + test_uncertainty) {
=======
	uORB::SubscriptionData<estimator_selector_status_s> estimator_selector_status_sub{ORB_ID(estimator_selector_status)};
	uORB::SubscriptionData<estimator_sensor_bias_s> estimator_sensor_bias_sub{ORB_ID(estimator_sensor_bias), estimator_selector_status_sub.get().primary_instance};
	const estimator_sensor_bias_s &bias = estimator_sensor_bias_sub.get();

	if (hrt_elapsed_time(&bias.timestamp) < 30_s) {

		// check accelerometer bias estimates
		if (bias.accel_bias_valid) {
			const float ekf_ab_test_limit = 0.5f * bias.accel_bias_limit;

			for (uint8_t axis_index = 0; axis_index < 3; axis_index++) {
				// allow for higher uncertainty in estimates for axes that are less observable to prevent false positives
				// adjust test threshold by 3-sigma
				const float test_uncertainty = 3.0f * sqrtf(fmaxf(bias.accel_bias_variance[axis_index], 0.0f));

				if (fabsf(bias.accel_bias[axis_index]) > ekf_ab_test_limit + test_uncertainty) {
					if (report_fail) {
						PX4_ERR("accel bias (axis %d): |%.8f| > %.8f + %.8f", axis_index,
							(double)bias.accel_bias[axis_index], (double)ekf_ab_test_limit, (double)test_uncertainty);
						mavlink_log_critical(mavlink_log_pub, "Preflight Fail: High Accelerometer Bias");
					}
>>>>>>> 48f125f1

					return false;
				}
<<<<<<< HEAD

				success = false;
=======
>>>>>>> 48f125f1
			}
		}

		// check gyro bias estimates
		if (bias.gyro_bias_valid) {
			const float ekf_gb_test_limit = 0.5f * bias.gyro_bias_limit;

			for (uint8_t axis_index = 0; axis_index < 3; axis_index++) {
				// allow for higher uncertainty in estimates for axes that are less observable to prevent false positives
				// adjust test threshold by 3-sigma
				const float test_uncertainty = 3.0f * sqrtf(fmaxf(bias.gyro_bias_variance[axis_index], 0.0f));

				if (fabsf(bias.gyro_bias[axis_index]) > ekf_gb_test_limit + test_uncertainty) {
					if (report_fail) {
						PX4_ERR("gyro bias (axis %d): |%.8f| > %.8f + %.8f", axis_index,
							(double)bias.gyro_bias[axis_index], (double)ekf_gb_test_limit, (double)test_uncertainty);
						mavlink_log_critical(mavlink_log_pub, "Preflight Fail: High Gyro Bias");
					}

<<<<<<< HEAD
			success = false;
=======
					return false;
				}
			}
>>>>>>> 48f125f1
		}
	}

	return success;
}<|MERGE_RESOLUTION|>--- conflicted
+++ resolved
@@ -48,11 +48,6 @@
 			       const bool report_fail)
 {
 	bool success = true; // start with a pass and change to a fail if any test fails
-<<<<<<< HEAD
-	float test_limit = 1.0f; // pass limit re-used for each test
-=======
-	bool ahrs_present = true;
->>>>>>> 48f125f1
 
 	int32_t mag_strength_check = 1;
 	param_get(param_find("COM_ARM_MAG_STR"), &mag_strength_check);
@@ -246,24 +241,6 @@
 bool PreFlightCheck::ekf2CheckSensorBias(orb_advert_t *mavlink_log_pub, const bool report_fail)
 {
 	// Get estimator states data if available and exit with a fail recorded if not
-<<<<<<< HEAD
-	uORB::Subscription states_sub{ORB_ID(estimator_states)};
-	estimator_states_s states;
-	bool success = true;
-
-	if (states_sub.copy(&states)) {
-
-		// check accelerometer delta velocity bias estimates
-		float test_limit = 1.0f; // pass limit re-used for each test
-		param_get(param_find("COM_ARM_EKF_AB"), &test_limit);
-
-		for (uint8_t index = 13; index < 16; index++) {
-			// allow for higher uncertainty in estimates for axes that are less observable to prevent false positives
-			// adjust test threshold by 3-sigma
-			float test_uncertainty = 3.0f * sqrtf(fmaxf(states.covariances[index], 0.0f));
-
-			if (fabsf(states.states[index]) > test_limit + test_uncertainty) {
-=======
 	uORB::SubscriptionData<estimator_selector_status_s> estimator_selector_status_sub{ORB_ID(estimator_selector_status)};
 	uORB::SubscriptionData<estimator_sensor_bias_s> estimator_sensor_bias_sub{ORB_ID(estimator_sensor_bias), estimator_selector_status_sub.get().primary_instance};
 	const estimator_sensor_bias_s &bias = estimator_sensor_bias_sub.get();
@@ -285,15 +262,9 @@
 							(double)bias.accel_bias[axis_index], (double)ekf_ab_test_limit, (double)test_uncertainty);
 						mavlink_log_critical(mavlink_log_pub, "Preflight Fail: High Accelerometer Bias");
 					}
->>>>>>> 48f125f1
 
 					return false;
 				}
-<<<<<<< HEAD
-
-				success = false;
-=======
->>>>>>> 48f125f1
 			}
 		}
 
@@ -313,15 +284,11 @@
 						mavlink_log_critical(mavlink_log_pub, "Preflight Fail: High Gyro Bias");
 					}
 
-<<<<<<< HEAD
-			success = false;
-=======
 					return false;
 				}
 			}
->>>>>>> 48f125f1
-		}
-	}
-
-	return success;
+		}
+	}
+
+	return true;
 }