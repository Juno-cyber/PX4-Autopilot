/****************************************************************************
 *
 *   Copyright (c) 2019-2020 PX4 Development Team. All rights reserved.
 *
 * Redistribution and use in source and binary forms, with or without
 * modification, are permitted provided that the following conditions
 * are met:
 *
 * 1. Redistributions of source code must retain the above copyright
 *    notice, this list of conditions and the following disclaimer.
 * 2. Redistributions in binary form must reproduce the above copyright
 *    notice, this list of conditions and the following disclaimer in
 *    the documentation and/or other materials provided with the
 *    distribution.
 * 3. Neither the name PX4 nor the names of its contributors may be
 *    used to endorse or promote products derived from this software
 *    without specific prior written permission.
 *
 * THIS SOFTWARE IS PROVIDED BY THE COPYRIGHT HOLDERS AND CONTRIBUTORS
 * "AS IS" AND ANY EXPRESS OR IMPLIED WARRANTIES, INCLUDING, BUT NOT
 * LIMITED TO, THE IMPLIED WARRANTIES OF MERCHANTABILITY AND FITNESS
 * FOR A PARTICULAR PURPOSE ARE DISCLAIMED. IN NO EVENT SHALL THE
 * COPYRIGHT OWNER OR CONTRIBUTORS BE LIABLE FOR ANY DIRECT, INDIRECT,
 * INCIDENTAL, SPECIAL, EXEMPLARY, OR CONSEQUENTIAL DAMAGES (INCLUDING,
 * BUT NOT LIMITED TO, PROCUREMENT OF SUBSTITUTE GOODS OR SERVICES; LOSS
 * OF USE, DATA, OR PROFITS; OR BUSINESS INTERRUPTION) HOWEVER CAUSED
 * AND ON ANY THEORY OF LIABILITY, WHETHER IN CONTRACT, STRICT
 * LIABILITY, OR TORT (INCLUDING NEGLIGENCE OR OTHERWISE) ARISING IN
 * ANY WAY OUT OF THE USE OF THIS SOFTWARE, EVEN IF ADVISED OF THE
 * POSSIBILITY OF SUCH DAMAGE.
 *
 ****************************************************************************/

#include "../PreFlightCheck.hpp"

#include <drivers/drv_hrt.h>
#include <systemlib/mavlink_log.h>
#include <lib/parameters/param.h>
#include <uORB/Subscription.hpp>
#include <uORB/topics/system_power.h>

using namespace time_literals;

unsigned int countSetBits(unsigned int n)
{
	unsigned int count = 0;

	while (n) {
		count += n & 1;
		n >>= 1;
	}

	return count;
}

bool PreFlightCheck::powerCheck(orb_advert_t *mavlink_log_pub, const vehicle_status_s &status, const bool report_fail,
				const bool prearm)
{
	bool success = true;

	if (!prearm) {
		// Ignore power check after arming.
		return true;
	}

	uORB::SubscriptionData<system_power_s> system_power_sub{ORB_ID(system_power)};
	system_power_sub.update();
	const system_power_s &system_power = system_power_sub.get();

	if (hrt_elapsed_time(&system_power.timestamp) < 1_s) {
		// Check avionics rail voltages (if USB isn't connected)
		if (!system_power.usb_connected) {
			float avionics_power_rail_voltage = system_power.voltage5v_v;

			if (avionics_power_rail_voltage < 4.5f) {
				success = false;

				if (report_fail) {
					mavlink_log_critical(mavlink_log_pub, "Preflight Fail: Avionics Power low: %6.2f Volt",
							     (double)avionics_power_rail_voltage);
				}

			} else if (avionics_power_rail_voltage < 4.8f) {
				if (report_fail) {
					mavlink_log_critical(mavlink_log_pub, "CAUTION: Avionics Power low: %6.2f Volt", (double)avionics_power_rail_voltage);
				}

<<<<<<< HEAD
		} else if (avionics_power_rail_voltage < 4.8f) {
			if (report_fail) {
				mavlink_log_critical(mavlink_log_pub, "CAUTION: Avionics Power low: %6.2f Volt", (double)avionics_power_rail_voltage);
=======
			} else if (avionics_power_rail_voltage > 5.4f) {
				if (report_fail) {
					mavlink_log_critical(mavlink_log_pub, "CAUTION: Avionics Power high: %6.2f Volt", (double)avionics_power_rail_voltage);
				}
>>>>>>> d791c8ba
			}
		}

		int power_module_count = countSetBits(system_power.brick_valid);
		int required_power_module_count;
		param_get(param_find("COM_POWER_COUNT"), &required_power_module_count);

		if (power_module_count < required_power_module_count) {
			success = false;

			if (report_fail) {
				mavlink_log_critical(mavlink_log_pub, "Power redundancy not met: %d instead of %d",
						     power_module_count, required_power_module_count);
			}
		}

<<<<<<< HEAD
		int power_module_count = countSetBits(system_power.brick_valid);
		int required_power_module_count;
		param_get(param_find("COM_POWER_COUNT"), &required_power_module_count);

		if (power_module_count < required_power_module_count) {
			success = false;

			if (report_fail) {
				mavlink_log_critical(mavlink_log_pub, "Power redundancy not met: %d instead of %d",
						     power_module_count, required_power_module_count);
			}
		}
=======
	} else {
		if (report_fail) {
			mavlink_log_critical(mavlink_log_pub, "system power unavailable");
		}

		success = false;
>>>>>>> d791c8ba
	}

	return success;
}<|MERGE_RESOLUTION|>--- conflicted
+++ resolved
@@ -85,16 +85,10 @@
 					mavlink_log_critical(mavlink_log_pub, "CAUTION: Avionics Power low: %6.2f Volt", (double)avionics_power_rail_voltage);
 				}
 
-<<<<<<< HEAD
-		} else if (avionics_power_rail_voltage < 4.8f) {
-			if (report_fail) {
-				mavlink_log_critical(mavlink_log_pub, "CAUTION: Avionics Power low: %6.2f Volt", (double)avionics_power_rail_voltage);
-=======
 			} else if (avionics_power_rail_voltage > 5.4f) {
 				if (report_fail) {
 					mavlink_log_critical(mavlink_log_pub, "CAUTION: Avionics Power high: %6.2f Volt", (double)avionics_power_rail_voltage);
 				}
->>>>>>> d791c8ba
 			}
 		}
 
@@ -111,27 +105,12 @@
 			}
 		}
 
-<<<<<<< HEAD
-		int power_module_count = countSetBits(system_power.brick_valid);
-		int required_power_module_count;
-		param_get(param_find("COM_POWER_COUNT"), &required_power_module_count);
-
-		if (power_module_count < required_power_module_count) {
-			success = false;
-
-			if (report_fail) {
-				mavlink_log_critical(mavlink_log_pub, "Power redundancy not met: %d instead of %d",
-						     power_module_count, required_power_module_count);
-			}
-		}
-=======
 	} else {
 		if (report_fail) {
 			mavlink_log_critical(mavlink_log_pub, "system power unavailable");
 		}
 
 		success = false;
->>>>>>> d791c8ba
 	}
 
 	return success;
