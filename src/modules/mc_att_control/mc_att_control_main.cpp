/****************************************************************************
 *
 *   Copyright (c) 2013-2019 PX4 Development Team. All rights reserved.
 *
 * Redistribution and use in source and binary forms, with or without
 * modification, are permitted provided that the following conditions
 * are met:
 *
 * 1. Redistributions of source code must retain the above copyright
 *    notice, this list of conditions and the following disclaimer.
 * 2. Redistributions in binary form must reproduce the above copyright
 *    notice, this list of conditions and the following disclaimer in
 *    the documentation and/or other materials provided with the
 *    distribution.
 * 3. Neither the name PX4 nor the names of its contributors may be
 *    used to endorse or promote products derived from this software
 *    without specific prior written permission.
 *
 * THIS SOFTWARE IS PROVIDED BY THE COPYRIGHT HOLDERS AND CONTRIBUTORS
 * "AS IS" AND ANY EXPRESS OR IMPLIED WARRANTIES, INCLUDING, BUT NOT
 * LIMITED TO, THE IMPLIED WARRANTIES OF MERCHANTABILITY AND FITNESS
 * FOR A PARTICULAR PURPOSE ARE DISCLAIMED. IN NO EVENT SHALL THE
 * COPYRIGHT OWNER OR CONTRIBUTORS BE LIABLE FOR ANY DIRECT, INDIRECT,
 * INCIDENTAL, SPECIAL, EXEMPLARY, OR CONSEQUENTIAL DAMAGES (INCLUDING,
 * BUT NOT LIMITED TO, PROCUREMENT OF SUBSTITUTE GOODS OR SERVICES; LOSS
 * OF USE, DATA, OR PROFITS; OR BUSINESS INTERRUPTION) HOWEVER CAUSED
 * AND ON ANY THEORY OF LIABILITY, WHETHER IN CONTRACT, STRICT
 * LIABILITY, OR TORT (INCLUDING NEGLIGENCE OR OTHERWISE) ARISING IN
 * ANY WAY OUT OF THE USE OF THIS SOFTWARE, EVEN IF ADVISED OF THE
 * POSSIBILITY OF SUCH DAMAGE.
 *
 ****************************************************************************/

/**
 * @file mc_att_control_main.cpp
 * Multicopter attitude controller.
 *
 * @author Lorenz Meier		<lorenz@px4.io>
 * @author Anton Babushkin	<anton.babushkin@me.com>
 * @author Sander Smeets	<sander@droneslab.com>
 * @author Matthias Grob	<maetugr@gmail.com>
 * @author Beat Küng		<beat-kueng@gmx.net>
 *
 */

#include "mc_att_control.hpp"

#include <conversion/rotation.h>
#include <drivers/drv_hrt.h>
#include <lib/ecl/geo/geo.h>
#include <circuit_breaker/circuit_breaker.h>
#include <mathlib/math/Limits.hpp>
#include <mathlib/math/Functions.hpp>

using namespace matrix;

MulticopterAttitudeControl::MulticopterAttitudeControl() :
	ModuleParams(nullptr),
	WorkItem(MODULE_NAME, px4::wq_configurations::rate_ctrl),
	_loop_perf(perf_alloc(PC_ELAPSED, "mc_att_control"))
{
	_vehicle_status.vehicle_type = vehicle_status_s::VEHICLE_TYPE_ROTARY_WING;

	/* initialize quaternions in messages to be valid */
	_v_att.q[0] = 1.f;
	_v_att_sp.q_d[0] = 1.f;

<<<<<<< HEAD
	_rates_prev.zero();
	_yaw_rate_error_prev = .0f;
	_rates_prev_filtered.zero();
=======
>>>>>>> ffefd458
	_rates_sp.zero();
	_thrust_sp = 0.0f;
	_att_control.zero();

	parameters_updated();
}

MulticopterAttitudeControl::~MulticopterAttitudeControl()
{
	perf_free(_loop_perf);
}

bool
MulticopterAttitudeControl::init()
{
	if (!_vehicle_angular_velocity_sub.registerCallback()) {
		PX4_ERR("vehicle_angular_velocity callback registration failed!");
		return false;
	}

	return true;
}

void
MulticopterAttitudeControl::parameters_updated()
{
	// Store some of the parameters in a more convenient way & precompute often-used values
	_attitude_control.setProportionalGain(Vector3f(_param_mc_roll_p.get(), _param_mc_pitch_p.get(), _param_mc_yaw_p.get()));

	// rate control parameters
	// The controller gain K is used to convert the parallel (P + I/s + sD) form
	// to the ideal (K * [1 + 1/sTi + sTd]) form
	Vector3f rate_k = Vector3f(_param_mc_rollrate_k.get(), _param_mc_pitchrate_k.get(), _param_mc_yawrate_k.get());
	_rate_control.setGains(
		rate_k.emult(Vector3f(_param_mc_rollrate_p.get(), _param_mc_pitchrate_p.get(), _param_mc_yawrate_p.get())),
		rate_k.emult(Vector3f(_param_mc_rollrate_i.get(), _param_mc_pitchrate_i.get(), _param_mc_yawrate_i.get())),
		rate_k.emult(Vector3f(_param_mc_rollrate_d.get(), _param_mc_pitchrate_d.get(), _param_mc_yawrate_d.get())));
	_rate_control.setIntegratorLimit(
		Vector3f(_param_mc_rr_int_lim.get(), _param_mc_pr_int_lim.get(), _param_mc_yr_int_lim.get()));
	_rate_control.setDTermCutoff(_loop_update_rate_hz, _param_mc_dterm_cutoff.get(), false);
	_rate_control.setFeedForwardGain(
		Vector3f(_param_mc_rollrate_ff.get(), _param_mc_pitchrate_ff.get(), _param_mc_yawrate_ff.get()));

	if (fabsf(_lp_filter_yaw_rate_error.get_cutoff_freq() - _yaw_rate_error_cutoff_freq.get()) > 0.01f) {
		_lp_filter_yaw_rate_error.set_cutoff_frequency(_loop_update_rate_hz, _yaw_rate_error_cutoff_freq.get());
		_lp_filter_yaw_rate_error.reset(_yaw_rate_error_prev);
	}

	// angular rate limits
	using math::radians;
	_attitude_control.setRateLimit(Vector3f(radians(_param_mc_rollrate_max.get()), radians(_param_mc_pitchrate_max.get()),
						radians(_param_mc_yawrate_max.get())));

	// manual rate control acro mode rate limits
	_acro_rate_max = Vector3f(radians(_param_mc_acro_r_max.get()), radians(_param_mc_acro_p_max.get()),
				  radians(_param_mc_acro_y_max.get()));

	_man_tilt_max = math::radians(_param_mpc_man_tilt_max.get());

	_actuators_0_circuit_breaker_enabled = circuit_breaker_enabled_by_val(_param_cbrk_rate_ctrl.get(), CBRK_RATE_CTRL_KEY);
}

void
MulticopterAttitudeControl::parameter_update_poll()
{
	// check for parameter updates
	if (_parameter_update_sub.updated()) {
		// clear update
		parameter_update_s pupdate;
		_parameter_update_sub.copy(&pupdate);

		// update parameters from storage
		updateParams();
		parameters_updated();
	}
}

void
MulticopterAttitudeControl::vehicle_status_poll()
{
	/* check if there is new status information */
	if (_vehicle_status_sub.update(&_vehicle_status)) {
		/* set correct uORB ID, depending on if vehicle is VTOL or not */
		if (_actuators_id == nullptr) {
			if (_vehicle_status.is_vtol) {
				_actuators_id = ORB_ID(actuator_controls_virtual_mc);
				_attitude_sp_id = ORB_ID(mc_virtual_attitude_setpoint);

				int32_t vt_type = -1;

				if (param_get(param_find("VT_TYPE"), &vt_type) == PX4_OK) {
					_is_tailsitter = (static_cast<vtol_type>(vt_type) == vtol_type::TAILSITTER);
				}

			} else {
				_actuators_id = ORB_ID(actuator_controls_0);
				_attitude_sp_id = ORB_ID(vehicle_attitude_setpoint);
			}
		}
	}
}

void
MulticopterAttitudeControl::vehicle_motor_limits_poll()
{
	/* check if there is a new message */
	multirotor_motor_limits_s motor_limits{};

	if (_motor_limits_sub.update(&motor_limits)) {
		_saturation_status.value = motor_limits.saturation_status;
	}
}

bool
MulticopterAttitudeControl::vehicle_attitude_poll()
{
	/* check if there is a new message */
	const uint8_t prev_quat_reset_counter = _v_att.quat_reset_counter;

	if (_v_att_sub.update(&_v_att)) {
		// Check for a heading reset
		if (prev_quat_reset_counter != _v_att.quat_reset_counter) {
			// we only extract the heading change from the delta quaternion
			_man_yaw_sp += Eulerf(Quatf(_v_att.delta_q_reset)).psi();
		}

		return true;
	}

	return false;
}

float
MulticopterAttitudeControl::throttle_curve(float throttle_stick_input)
{
	float throttle_min = _vehicle_land_detected.landed ? 0.0f : _param_mpc_manthr_min.get();

	// throttle_stick_input is in range [0, 1]
	switch (_param_mpc_thr_curve.get()) {
	case 1: // no rescaling to hover throttle
		return throttle_min + throttle_stick_input * (_param_mpc_thr_max.get() - throttle_min);

	default: // 0 or other: rescale to hover throttle at 0.5 stick
		if (throttle_stick_input < 0.5f) {
			return (_param_mpc_thr_hover.get() - throttle_min) / 0.5f * throttle_stick_input +
			       throttle_min;

		} else {
			return (_param_mpc_thr_max.get() - _param_mpc_thr_hover.get()) / 0.5f * (throttle_stick_input - 1.0f) +
			       _param_mpc_thr_max.get();
		}
	}
}

float
MulticopterAttitudeControl::get_landing_gear_state()
{
	// Only switch the landing gear up if we are not landed and if
	// the user switched from gear down to gear up.
	// If the user had the switch in the gear up position and took off ignore it
	// until he toggles the switch to avoid retracting the gear immediately on takeoff.
	if (_vehicle_land_detected.landed) {
		_gear_state_initialized = false;
	}

	float landing_gear = landing_gear_s::GEAR_DOWN; // default to down

	if (_manual_control_sp.gear_switch == manual_control_setpoint_s::SWITCH_POS_ON && _gear_state_initialized) {
		landing_gear = landing_gear_s::GEAR_UP;

	} else if (_manual_control_sp.gear_switch == manual_control_setpoint_s::SWITCH_POS_OFF) {
		// Switching the gear off does put it into a safe defined state
		_gear_state_initialized = true;
	}

	return landing_gear;
}

void
MulticopterAttitudeControl::generate_attitude_setpoint(float dt, bool reset_yaw_sp)
{
	vehicle_attitude_setpoint_s attitude_setpoint{};
	const float yaw = Eulerf(Quatf(_v_att.q)).psi();

	/* reset yaw setpoint to current position if needed */
	if (reset_yaw_sp) {
		_man_yaw_sp = yaw;

	} else if (_manual_control_sp.z > 0.05f || _param_mc_airmode.get() == (int32_t)Mixer::Airmode::roll_pitch_yaw) {

		const float yaw_rate = math::radians(_param_mpc_man_y_max.get());
		attitude_setpoint.yaw_sp_move_rate = _manual_control_sp.r * yaw_rate;
		_man_yaw_sp = wrap_pi(_man_yaw_sp + attitude_setpoint.yaw_sp_move_rate * dt);
	}

	/*
	 * Input mapping for roll & pitch setpoints
	 * ----------------------------------------
	 * We control the following 2 angles:
	 * - tilt angle, given by sqrt(x*x + y*y)
	 * - the direction of the maximum tilt in the XY-plane, which also defines the direction of the motion
	 *
	 * This allows a simple limitation of the tilt angle, the vehicle flies towards the direction that the stick
	 * points to, and changes of the stick input are linear.
	 */
	const float x = _manual_control_sp.x * _man_tilt_max;
	const float y = _manual_control_sp.y * _man_tilt_max;

	// we want to fly towards the direction of (x, y), so we use a perpendicular axis angle vector in the XY-plane
	Vector2f v = Vector2f(y, -x);
	float v_norm = v.norm(); // the norm of v defines the tilt angle

	if (v_norm > _man_tilt_max) { // limit to the configured maximum tilt angle
		v *= _man_tilt_max / v_norm;
	}

	Quatf q_sp_rpy = AxisAnglef(v(0), v(1), 0.f);
	Eulerf euler_sp = q_sp_rpy;
	attitude_setpoint.roll_body = euler_sp(0);
	attitude_setpoint.pitch_body = euler_sp(1);
	// The axis angle can change the yaw as well (noticeable at higher tilt angles).
	// This is the formula by how much the yaw changes:
	//   let a := tilt angle, b := atan(y/x) (direction of maximum tilt)
	//   yaw = atan(-2 * sin(b) * cos(b) * sin^2(a/2) / (1 - 2 * cos^2(b) * sin^2(a/2))).
	attitude_setpoint.yaw_body = _man_yaw_sp + euler_sp(2);

	/* modify roll/pitch only if we're a VTOL */
	if (_vehicle_status.is_vtol) {
		// Construct attitude setpoint rotation matrix. Modify the setpoints for roll
		// and pitch such that they reflect the user's intention even if a large yaw error
		// (yaw_sp - yaw) is present. In the presence of a yaw error constructing a rotation matrix
		// from the pure euler angle setpoints will lead to unexpected attitude behaviour from
		// the user's view as the euler angle sequence uses the  yaw setpoint and not the current
		// heading of the vehicle.
		// However there's also a coupling effect that causes oscillations for fast roll/pitch changes
		// at higher tilt angles, so we want to avoid using this on multicopters.
		// The effect of that can be seen with:
		// - roll/pitch into one direction, keep it fixed (at high angle)
		// - apply a fast yaw rotation
		// - look at the roll and pitch angles: they should stay pretty much the same as when not yawing

		// calculate our current yaw error
		float yaw_error = wrap_pi(attitude_setpoint.yaw_body - yaw);

		// compute the vector obtained by rotating a z unit vector by the rotation
		// given by the roll and pitch commands of the user
		Vector3f zB = {0.0f, 0.0f, 1.0f};
		Dcmf R_sp_roll_pitch = Eulerf(attitude_setpoint.roll_body, attitude_setpoint.pitch_body, 0.0f);
		Vector3f z_roll_pitch_sp = R_sp_roll_pitch * zB;

		// transform the vector into a new frame which is rotated around the z axis
		// by the current yaw error. this vector defines the desired tilt when we look
		// into the direction of the desired heading
		Dcmf R_yaw_correction = Eulerf(0.0f, 0.0f, -yaw_error);
		z_roll_pitch_sp = R_yaw_correction * z_roll_pitch_sp;

		// use the formula z_roll_pitch_sp = R_tilt * [0;0;1]
		// R_tilt is computed from_euler; only true if cos(roll) not equal zero
		// -> valid if roll is not +-pi/2;
		attitude_setpoint.roll_body = -asinf(z_roll_pitch_sp(1));
		attitude_setpoint.pitch_body = atan2f(z_roll_pitch_sp(0), z_roll_pitch_sp(2));
	}

	/* copy quaternion setpoint to attitude setpoint topic */
	Quatf q_sp = Eulerf(attitude_setpoint.roll_body, attitude_setpoint.pitch_body, attitude_setpoint.yaw_body);
	q_sp.copyTo(attitude_setpoint.q_d);
	attitude_setpoint.q_d_valid = true;

	attitude_setpoint.thrust_body[2] = -throttle_curve(_manual_control_sp.z);
	attitude_setpoint.timestamp = hrt_absolute_time();

	if (_attitude_sp_id != nullptr) {
		orb_publish_auto(_attitude_sp_id, &_vehicle_attitude_setpoint_pub, &attitude_setpoint, nullptr, ORB_PRIO_DEFAULT);
	}

	_landing_gear.landing_gear = get_landing_gear_state();
	_landing_gear.timestamp = hrt_absolute_time();
	_landing_gear_pub.publish(_landing_gear);
}

/**
 * Attitude controller.
 * Input: 'vehicle_attitude_setpoint' topics (depending on mode)
 * Output: '_rates_sp' vector, '_thrust_sp'
 */
void
MulticopterAttitudeControl::control_attitude()
{
	_v_att_sp_sub.update(&_v_att_sp);

	// reinitialize the setpoint while not armed to make sure no value from the last mode or flight is still kept
	if (!_v_control_mode.flag_armed) {
		Quatf().copyTo(_v_att_sp.q_d);
		Vector3f().copyTo(_v_att_sp.thrust_body);
	}

	// physical thrust axis is the negative of body z axis
	_thrust_sp = -_v_att_sp.thrust_body[2];

	_rates_sp = _attitude_control.update(Quatf(_v_att.q), Quatf(_v_att_sp.q_d), _v_att_sp.yaw_sp_move_rate);
}

/*
 * Attitude rates controller.
 * Input: '_rates_sp' vector, '_thrust_sp'
 * Output: '_att_control' vector
 */
void
MulticopterAttitudeControl::control_attitude_rates(float dt, const Vector3f &rates)
{
	// reset integral if disarmed
	if (!_v_control_mode.flag_armed || _vehicle_status.vehicle_type != vehicle_status_s::VEHICLE_TYPE_ROTARY_WING) {
		_rate_control.resetIntegral();
	}

<<<<<<< HEAD
	Vector3f rates_p_scaled = _rate_p.emult(pid_attenuations(_param_mc_tpa_break_p.get(), _param_mc_tpa_rate_p.get()));
	Vector3f rates_i_scaled = _rate_i.emult(pid_attenuations(_param_mc_tpa_break_i.get(), _param_mc_tpa_rate_i.get()));
	Vector3f rates_d_scaled = _rate_d.emult(pid_attenuations(_param_mc_tpa_break_d.get(), _param_mc_tpa_rate_d.get()));

	/* angular rates error */
	Vector3f rates_err = _rates_sp - rates;

	/* apply low-pass filtering to the rates for D-term */
	Vector3f rates_filtered(_lp_filters_d.apply(rates));
	rates_filtered(2) = rates(2);

	/* apply low-pass filtering to the yaw rate error */
	rates_err(2) = _lp_filter_yaw_rate_error.apply(rates_err(2));

	_att_control = _rate_k.emult(rates_p_scaled.emult(rates_err) -
				     rates_d_scaled.emult(rates_filtered - _rates_prev_filtered) / dt) +
		       _rates_int +
		       _rate_ff.emult(_rates_sp);

	_rates_prev = rates;
	_yaw_rate_error_prev = rates_err(2);
	_rates_prev_filtered = rates_filtered;

	/* update integral only if we are not landed */
	if (!_vehicle_land_detected.maybe_landed && !_vehicle_land_detected.landed) {
		for (int i = AXIS_INDEX_ROLL; i < AXIS_COUNT; i++) {
			// Check for positive control saturation
			bool positive_saturation =
				((i == AXIS_INDEX_ROLL) && _saturation_status.flags.roll_pos) ||
				((i == AXIS_INDEX_PITCH) && _saturation_status.flags.pitch_pos) ||
				((i == AXIS_INDEX_YAW) && _saturation_status.flags.yaw_pos);

			// Check for negative control saturation
			bool negative_saturation =
				((i == AXIS_INDEX_ROLL) && _saturation_status.flags.roll_neg) ||
				((i == AXIS_INDEX_PITCH) && _saturation_status.flags.pitch_neg) ||
				((i == AXIS_INDEX_YAW) && _saturation_status.flags.yaw_neg);

			// prevent further positive control saturation
			if (positive_saturation) {
				rates_err(i) = math::min(rates_err(i), 0.0f);
			}

			// prevent further negative control saturation
			if (negative_saturation) {
				rates_err(i) = math::max(rates_err(i), 0.0f);
			}

			// I term factor: reduce the I gain with increasing rate error.
			// This counteracts a non-linear effect where the integral builds up quickly upon a large setpoint
			// change (noticeable in a bounce-back effect after a flip).
			// The formula leads to a gradual decrease w/o steps, while only affecting the cases where it should:
			// with the parameter set to 400 degrees, up to 100 deg rate error, i_factor is almost 1 (having no effect),
			// and up to 200 deg error leads to <25% reduction of I.
			float i_factor = rates_err(i) / math::radians(400.f);
			i_factor = math::max(0.0f, 1.f - i_factor * i_factor);

			// Perform the integration using a first order method and do not propagate the result if out of range or invalid
			float rate_i = _rates_int(i) + i_factor * _rate_k(i) * rates_i_scaled(i) * rates_err(i) * dt;

			if (PX4_ISFINITE(rate_i)) {
				_rates_int(i) = math::constrain(rate_i, -_rate_int_lim(i), _rate_int_lim(i));
			}
		}
	}
=======
	const bool landed = _vehicle_land_detected.maybe_landed || _vehicle_land_detected.landed;
	_rate_control.setSaturationStatus(_saturation_status);
	_att_control = _rate_control.update(rates, _rates_sp, dt, landed);
>>>>>>> ffefd458
}

void
MulticopterAttitudeControl::publish_rates_setpoint()
{
	_v_rates_sp.roll = _rates_sp(0);
	_v_rates_sp.pitch = _rates_sp(1);
	_v_rates_sp.yaw = _rates_sp(2);
	_v_rates_sp.thrust_body[0] = 0.0f;
	_v_rates_sp.thrust_body[1] = 0.0f;
	_v_rates_sp.thrust_body[2] = -_thrust_sp;
	_v_rates_sp.timestamp = hrt_absolute_time();

	_v_rates_sp_pub.publish(_v_rates_sp);
}

void
MulticopterAttitudeControl::publish_rate_controller_status()
{
	rate_ctrl_status_s rate_ctrl_status = {};
	rate_ctrl_status.timestamp = hrt_absolute_time();
	_rate_control.getRateControlStatus(rate_ctrl_status);
	_controller_status_pub.publish(rate_ctrl_status);
}

void
MulticopterAttitudeControl::publish_actuator_controls()
{
	_actuators.control[0] = (PX4_ISFINITE(_att_control(0))) ? _att_control(0) : 0.0f;
	_actuators.control[1] = (PX4_ISFINITE(_att_control(1))) ? _att_control(1) : 0.0f;
	_actuators.control[2] = (PX4_ISFINITE(_att_control(2))) ? _att_control(2) : 0.0f;
	_actuators.control[3] = (PX4_ISFINITE(_thrust_sp)) ? _thrust_sp : 0.0f;
	_actuators.control[7] = (float)_landing_gear.landing_gear;
	// note: _actuators.timestamp_sample is set in MulticopterAttitudeControl::Run()
	_actuators.timestamp = hrt_absolute_time();

	/* scale effort by battery status */
	if (_param_mc_bat_scale_en.get() && _battery_status.scale > 0.0f) {
		for (int i = 0; i < 4; i++) {
			_actuators.control[i] *= _battery_status.scale;
		}
	}

	if (!_actuators_0_circuit_breaker_enabled) {
		orb_publish_auto(_actuators_id, &_actuators_0_pub, &_actuators, nullptr, ORB_PRIO_DEFAULT);
	}
}

void
MulticopterAttitudeControl::Run()
{
	if (should_exit()) {
		_vehicle_angular_velocity_sub.unregisterCallback();
		exit_and_cleanup();
		return;
	}

	perf_begin(_loop_perf);

	/* run controller on gyro changes */
	vehicle_angular_velocity_s angular_velocity;

	if (_vehicle_angular_velocity_sub.update(&angular_velocity)) {
		const hrt_abstime now = hrt_absolute_time();

		// Guard against too small (< 0.2ms) and too large (> 20ms) dt's.
		const float dt = math::constrain(((now - _last_run) / 1e6f), 0.0002f, 0.02f);
		_last_run = now;

		const Vector3f rates{angular_velocity.xyz};

		_actuators.timestamp_sample = angular_velocity.timestamp_sample;

		/* run the rate controller immediately after a gyro update */
		if (_v_control_mode.flag_control_rates_enabled) {
			control_attitude_rates(dt, rates);

			publish_actuator_controls();
			publish_rate_controller_status();
		}

		/* check for updates in other topics */
		_v_control_mode_sub.update(&_v_control_mode);
		_battery_status_sub.update(&_battery_status);
		_vehicle_land_detected_sub.update(&_vehicle_land_detected);
		_landing_gear_sub.update(&_landing_gear);
		vehicle_status_poll();
		vehicle_motor_limits_poll();
		const bool manual_control_updated = _manual_control_sp_sub.update(&_manual_control_sp);
		const bool attitude_updated = vehicle_attitude_poll();

		_attitude_dt += dt;

		/* Check if we are in rattitude mode and the pilot is above the threshold on pitch
			* or roll (yaw can rotate 360 in normal att control). If both are true don't
			* even bother running the attitude controllers */
		if (_v_control_mode.flag_control_rattitude_enabled) {
			_v_control_mode.flag_control_attitude_enabled =
				fabsf(_manual_control_sp.y) <= _param_mc_ratt_th.get() &&
				fabsf(_manual_control_sp.x) <= _param_mc_ratt_th.get();
		}

		bool attitude_setpoint_generated = false;

		const bool is_hovering = _vehicle_status.vehicle_type == vehicle_status_s::VEHICLE_TYPE_ROTARY_WING
					 && !_vehicle_status.in_transition_mode;

		// vehicle is a tailsitter in transition mode
		const bool is_tailsitter_transition = _vehicle_status.in_transition_mode && _is_tailsitter;

		bool run_att_ctrl = _v_control_mode.flag_control_attitude_enabled && (is_hovering || is_tailsitter_transition);


		if (run_att_ctrl) {
			if (attitude_updated) {
				// Generate the attitude setpoint from stick inputs if we are in Manual/Stabilized mode
				if (_v_control_mode.flag_control_manual_enabled &&
				    !_v_control_mode.flag_control_altitude_enabled &&
				    !_v_control_mode.flag_control_velocity_enabled &&
				    !_v_control_mode.flag_control_position_enabled) {
					generate_attitude_setpoint(_attitude_dt, _reset_yaw_sp);
					attitude_setpoint_generated = true;
				}

				control_attitude();

				if (_v_control_mode.flag_control_yawrate_override_enabled) {
					/* Yaw rate override enabled, overwrite the yaw setpoint */
					_v_rates_sp_sub.update(&_v_rates_sp);
					const auto yawrate_reference = _v_rates_sp.yaw;
					_rates_sp(2) = yawrate_reference;
				}

				publish_rates_setpoint();
			}

		} else {
			/* attitude controller disabled, poll rates setpoint topic */
			if (_v_control_mode.flag_control_manual_enabled && is_hovering) {
				if (manual_control_updated) {
					/* manual rates control - ACRO mode */
					Vector3f man_rate_sp(
						math::superexpo(_manual_control_sp.y, _param_mc_acro_expo.get(), _param_mc_acro_supexpo.get()),
						math::superexpo(-_manual_control_sp.x, _param_mc_acro_expo.get(), _param_mc_acro_supexpo.get()),
						math::superexpo(_manual_control_sp.r, _param_mc_acro_expo_y.get(), _param_mc_acro_supexpoy.get()));
					_rates_sp = man_rate_sp.emult(_acro_rate_max);
					_thrust_sp = _manual_control_sp.z;
					publish_rates_setpoint();
				}

			} else {
				/* attitude controller disabled, poll rates setpoint topic */
				if (_v_rates_sp_sub.update(&_v_rates_sp)) {
					_rates_sp(0) = _v_rates_sp.roll;
					_rates_sp(1) = _v_rates_sp.pitch;
					_rates_sp(2) = _v_rates_sp.yaw;
					_thrust_sp = -_v_rates_sp.thrust_body[2];
				}
			}
		}

		if (_v_control_mode.flag_control_termination_enabled) {
			if (!_vehicle_status.is_vtol) {
				_rates_sp.zero();
				_rate_control.resetIntegral();
				_thrust_sp = 0.0f;
				_att_control.zero();
				publish_actuator_controls();
			}
		}

		if (attitude_updated) {
			// reset yaw setpoint during transitions, tailsitter.cpp generates
			// attitude setpoint for the transition
			_reset_yaw_sp = (!attitude_setpoint_generated && !_v_control_mode.flag_control_rattitude_enabled) ||
					_vehicle_land_detected.landed ||
					(_vehicle_status.is_vtol && _vehicle_status.in_transition_mode);

			_attitude_dt = 0.f;
		}

		/* calculate loop update rate while disarmed or at least a few times (updating the filter is expensive) */
		if (!_v_control_mode.flag_armed || (now - _task_start) < 3300000) {
			_dt_accumulator += dt;
			++_loop_counter;

			if (_dt_accumulator > 1.f) {
				const float loop_update_rate = (float)_loop_counter / _dt_accumulator;
				_loop_update_rate_hz = _loop_update_rate_hz * 0.5f + loop_update_rate * 0.5f;
				_dt_accumulator = 0;
				_loop_counter = 0;
<<<<<<< HEAD
				_lp_filters_d.set_cutoff_frequency(_loop_update_rate_hz, _param_mc_dterm_cutoff.get());
				_lp_filter_yaw_rate_error.set_cutoff_frequency(_loop_update_rate_hz, _yaw_rate_error_cutoff_freq.get());
=======
				_rate_control.setDTermCutoff(_loop_update_rate_hz, _param_mc_dterm_cutoff.get(), true);
>>>>>>> ffefd458
			}
		}

		parameter_update_poll();
	}

	perf_end(_loop_perf);
}

int MulticopterAttitudeControl::task_spawn(int argc, char *argv[])
{
	MulticopterAttitudeControl *instance = new MulticopterAttitudeControl();

	if (instance) {
		_object.store(instance);
		_task_id = task_id_is_work_queue;

		if (instance->init()) {
			return PX4_OK;
		}

	} else {
		PX4_ERR("alloc failed");
	}

	delete instance;
	_object.store(nullptr);
	_task_id = -1;

	return PX4_ERROR;
}

int MulticopterAttitudeControl::print_status()
{
	PX4_INFO("Running");

	perf_print_counter(_loop_perf);

	print_message(_actuators);

	return 0;
}

int MulticopterAttitudeControl::custom_command(int argc, char *argv[])
{
	return print_usage("unknown command");
}

int MulticopterAttitudeControl::print_usage(const char *reason)
{
	if (reason) {
		PX4_WARN("%s\n", reason);
	}

	PRINT_MODULE_DESCRIPTION(
		R"DESCR_STR(
### Description
This implements the multicopter attitude and rate controller. It takes attitude
setpoints (`vehicle_attitude_setpoint`) or rate setpoints (in acro mode
via `manual_control_setpoint` topic) as inputs and outputs actuator control messages.

The controller has two loops: a P loop for angular error and a PID loop for angular rate error.

Publication documenting the implemented Quaternion Attitude Control:
Nonlinear Quadrocopter Attitude Control (2013)
by Dario Brescianini, Markus Hehn and Raffaello D'Andrea
Institute for Dynamic Systems and Control (IDSC), ETH Zurich

https://www.research-collection.ethz.ch/bitstream/handle/20.500.11850/154099/eth-7387-01.pdf

### Implementation
To reduce control latency, the module directly polls on the gyro topic published by the IMU driver.

)DESCR_STR");

	PRINT_MODULE_USAGE_NAME("mc_att_control", "controller");
	PRINT_MODULE_USAGE_COMMAND("start");
	PRINT_MODULE_USAGE_DEFAULT_COMMANDS();

	return 0;
}

int mc_att_control_main(int argc, char *argv[])
{
	return MulticopterAttitudeControl::main(argc, argv);
}<|MERGE_RESOLUTION|>--- conflicted
+++ resolved
@@ -65,12 +65,6 @@
 	_v_att.q[0] = 1.f;
 	_v_att_sp.q_d[0] = 1.f;
 
-<<<<<<< HEAD
-	_rates_prev.zero();
-	_yaw_rate_error_prev = .0f;
-	_rates_prev_filtered.zero();
-=======
->>>>>>> ffefd458
 	_rates_sp.zero();
 	_thrust_sp = 0.0f;
 	_att_control.zero();
@@ -113,11 +107,6 @@
 	_rate_control.setDTermCutoff(_loop_update_rate_hz, _param_mc_dterm_cutoff.get(), false);
 	_rate_control.setFeedForwardGain(
 		Vector3f(_param_mc_rollrate_ff.get(), _param_mc_pitchrate_ff.get(), _param_mc_yawrate_ff.get()));
-
-	if (fabsf(_lp_filter_yaw_rate_error.get_cutoff_freq() - _yaw_rate_error_cutoff_freq.get()) > 0.01f) {
-		_lp_filter_yaw_rate_error.set_cutoff_frequency(_loop_update_rate_hz, _yaw_rate_error_cutoff_freq.get());
-		_lp_filter_yaw_rate_error.reset(_yaw_rate_error_prev);
-	}
 
 	// angular rate limits
 	using math::radians;
@@ -386,77 +375,9 @@
 		_rate_control.resetIntegral();
 	}
 
-<<<<<<< HEAD
-	Vector3f rates_p_scaled = _rate_p.emult(pid_attenuations(_param_mc_tpa_break_p.get(), _param_mc_tpa_rate_p.get()));
-	Vector3f rates_i_scaled = _rate_i.emult(pid_attenuations(_param_mc_tpa_break_i.get(), _param_mc_tpa_rate_i.get()));
-	Vector3f rates_d_scaled = _rate_d.emult(pid_attenuations(_param_mc_tpa_break_d.get(), _param_mc_tpa_rate_d.get()));
-
-	/* angular rates error */
-	Vector3f rates_err = _rates_sp - rates;
-
-	/* apply low-pass filtering to the rates for D-term */
-	Vector3f rates_filtered(_lp_filters_d.apply(rates));
-	rates_filtered(2) = rates(2);
-
-	/* apply low-pass filtering to the yaw rate error */
-	rates_err(2) = _lp_filter_yaw_rate_error.apply(rates_err(2));
-
-	_att_control = _rate_k.emult(rates_p_scaled.emult(rates_err) -
-				     rates_d_scaled.emult(rates_filtered - _rates_prev_filtered) / dt) +
-		       _rates_int +
-		       _rate_ff.emult(_rates_sp);
-
-	_rates_prev = rates;
-	_yaw_rate_error_prev = rates_err(2);
-	_rates_prev_filtered = rates_filtered;
-
-	/* update integral only if we are not landed */
-	if (!_vehicle_land_detected.maybe_landed && !_vehicle_land_detected.landed) {
-		for (int i = AXIS_INDEX_ROLL; i < AXIS_COUNT; i++) {
-			// Check for positive control saturation
-			bool positive_saturation =
-				((i == AXIS_INDEX_ROLL) && _saturation_status.flags.roll_pos) ||
-				((i == AXIS_INDEX_PITCH) && _saturation_status.flags.pitch_pos) ||
-				((i == AXIS_INDEX_YAW) && _saturation_status.flags.yaw_pos);
-
-			// Check for negative control saturation
-			bool negative_saturation =
-				((i == AXIS_INDEX_ROLL) && _saturation_status.flags.roll_neg) ||
-				((i == AXIS_INDEX_PITCH) && _saturation_status.flags.pitch_neg) ||
-				((i == AXIS_INDEX_YAW) && _saturation_status.flags.yaw_neg);
-
-			// prevent further positive control saturation
-			if (positive_saturation) {
-				rates_err(i) = math::min(rates_err(i), 0.0f);
-			}
-
-			// prevent further negative control saturation
-			if (negative_saturation) {
-				rates_err(i) = math::max(rates_err(i), 0.0f);
-			}
-
-			// I term factor: reduce the I gain with increasing rate error.
-			// This counteracts a non-linear effect where the integral builds up quickly upon a large setpoint
-			// change (noticeable in a bounce-back effect after a flip).
-			// The formula leads to a gradual decrease w/o steps, while only affecting the cases where it should:
-			// with the parameter set to 400 degrees, up to 100 deg rate error, i_factor is almost 1 (having no effect),
-			// and up to 200 deg error leads to <25% reduction of I.
-			float i_factor = rates_err(i) / math::radians(400.f);
-			i_factor = math::max(0.0f, 1.f - i_factor * i_factor);
-
-			// Perform the integration using a first order method and do not propagate the result if out of range or invalid
-			float rate_i = _rates_int(i) + i_factor * _rate_k(i) * rates_i_scaled(i) * rates_err(i) * dt;
-
-			if (PX4_ISFINITE(rate_i)) {
-				_rates_int(i) = math::constrain(rate_i, -_rate_int_lim(i), _rate_int_lim(i));
-			}
-		}
-	}
-=======
 	const bool landed = _vehicle_land_detected.maybe_landed || _vehicle_land_detected.landed;
 	_rate_control.setSaturationStatus(_saturation_status);
 	_att_control = _rate_control.update(rates, _rates_sp, dt, landed);
->>>>>>> ffefd458
 }
 
 void
@@ -648,12 +569,7 @@
 				_loop_update_rate_hz = _loop_update_rate_hz * 0.5f + loop_update_rate * 0.5f;
 				_dt_accumulator = 0;
 				_loop_counter = 0;
-<<<<<<< HEAD
-				_lp_filters_d.set_cutoff_frequency(_loop_update_rate_hz, _param_mc_dterm_cutoff.get());
-				_lp_filter_yaw_rate_error.set_cutoff_frequency(_loop_update_rate_hz, _yaw_rate_error_cutoff_freq.get());
-=======
 				_rate_control.setDTermCutoff(_loop_update_rate_hz, _param_mc_dterm_cutoff.get(), true);
->>>>>>> ffefd458
 			}
 		}
 
