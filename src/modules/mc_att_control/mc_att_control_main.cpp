--- conflicted
+++ resolved
@@ -316,17 +316,6 @@
 
 			Vector3f rates_sp = _attitude_control.update(q);
 
-<<<<<<< HEAD
-			if (_v_control_mode.flag_control_yawrate_override_enabled) {
-				/* Yaw rate override enabled, overwrite the yaw setpoint */
-				vehicle_rates_setpoint_s v_rates_sp{};
-
-				if (_v_rates_sp_sub.copy(&v_rates_sp)) {
-					const float yawrate_sp = v_rates_sp.yaw;
-					rates_sp(2) = yawrate_sp;
-				}
-			}
-
 			const hrt_abstime now = hrt_absolute_time();
 			autotune_attitude_control_status_s pid_autotune;
 
@@ -340,8 +329,6 @@
 				}
 			}
 
-=======
->>>>>>> 0f29b871
 			// publish rate setpoint
 			vehicle_rates_setpoint_s v_rates_sp{};
 			v_rates_sp.roll = rates_sp(0);
