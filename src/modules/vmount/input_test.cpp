--- conflicted
+++ resolved
@@ -43,10 +43,7 @@
 
 #include <px4_platform_common/posix.h>
 #include <lib/matrix/matrix/math.hpp>
-<<<<<<< HEAD
-=======
 #include <lib/mathlib/mathlib.h>
->>>>>>> 0f29b871
 
 
 namespace vmount
@@ -75,24 +72,12 @@
 	_control_data.type_data.angle.frames[2] = ControlData::TypeData::TypeAngle::Frame::AngleBodyFrame;
 
 	matrix::Eulerf euler(
-<<<<<<< HEAD
-		_angles[0] * M_DEG_TO_RAD_F,
-		_angles[1] * M_DEG_TO_RAD_F,
-		_angles[2] * M_DEG_TO_RAD_F);
-	matrix::Quatf q(euler);
-
-	_control_data.type_data.angle.q[0] = q(0);
-	_control_data.type_data.angle.q[1] = q(1);
-	_control_data.type_data.angle.q[2] = q(2);
-	_control_data.type_data.angle.q[3] = q(3);
-=======
 		math::radians(_angles[0]),
 		math::radians(_angles[1]),
 		math::radians(_angles[2]));
 	matrix::Quatf q(euler);
 
 	q.copyTo(_control_data.type_data.angle.q);
->>>>>>> 0f29b871
 
 	_control_data.gimbal_shutter_retract = false;
 	*control_data = &_control_data;
