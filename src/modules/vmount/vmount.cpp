--- conflicted
+++ resolved
@@ -233,21 +233,12 @@
 
 			output_config.gimbal_normal_mode_value = params.mnt_ob_norm_mode;
 			output_config.gimbal_retracted_mode_value = params.mnt_ob_lock_mode;
-<<<<<<< HEAD
-			output_config.pitch_scale = 1.0f / ((params.mnt_range_pitch / 2.0f) * M_DEG_TO_RAD_F);
-			output_config.roll_scale = 1.0f / ((params.mnt_range_roll / 2.0f) * M_DEG_TO_RAD_F);
-			output_config.yaw_scale = 1.0f / ((params.mnt_range_yaw / 2.0f) * M_DEG_TO_RAD_F);
-			output_config.pitch_offset = params.mnt_off_pitch * M_DEG_TO_RAD_F;
-			output_config.roll_offset = params.mnt_off_roll * M_DEG_TO_RAD_F;
-			output_config.yaw_offset = params.mnt_off_yaw * M_DEG_TO_RAD_F;
-=======
 			output_config.pitch_scale = 1.0f / (math::radians(params.mnt_range_pitch / 2.0f));
 			output_config.roll_scale = 1.0f / (math::radians(params.mnt_range_roll / 2.0f));
 			output_config.yaw_scale = 1.0f / (math::radians(params.mnt_range_yaw / 2.0f));
 			output_config.pitch_offset = math::radians(params.mnt_off_pitch);
 			output_config.roll_offset = math::radians(params.mnt_off_roll);
 			output_config.yaw_offset = math::radians(params.mnt_off_yaw);
->>>>>>> 0f29b871
 			output_config.mavlink_sys_id_v1 = params.mnt_mav_sys_id_v1;
 			output_config.mavlink_comp_id_v1 = params.mnt_mav_comp_id_v1;
 
