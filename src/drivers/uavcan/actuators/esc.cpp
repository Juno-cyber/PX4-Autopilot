/****************************************************************************
 *
 *   Copyright (C) 2014 PX4 Development Team. All rights reserved.
 *
 * Redistribution and use in source and binary forms, with or without
 * modification, are permitted provided that the following conditions
 * are met:
 *
 * 1. Redistributions of source code must retain the above copyright
 *    notice, this list of conditions and the following disclaimer.
 * 2. Redistributions in binary form must reproduce the above copyright
 *    notice, this list of conditions and the following disclaimer in
 *    the documentation and/or other materials provided with the
 *    distribution.
 * 3. Neither the name PX4 nor the names of its contributors may be
 *    used to endorse or promote products derived from this software
 *    without specific prior written permission.
 *
 * THIS SOFTWARE IS PROVIDED BY THE COPYRIGHT HOLDERS AND CONTRIBUTORS
 * "AS IS" AND ANY EXPRESS OR IMPLIED WARRANTIES, INCLUDING, BUT NOT
 * LIMITED TO, THE IMPLIED WARRANTIES OF MERCHANTABILITY AND FITNESS
 * FOR A PARTICULAR PURPOSE ARE DISCLAIMED. IN NO EVENT SHALL THE
 * COPYRIGHT OWNER OR CONTRIBUTORS BE LIABLE FOR ANY DIRECT, INDIRECT,
 * INCIDENTAL, SPECIAL, EXEMPLARY, OR CONSEQUENTIAL DAMAGES (INCLUDING,
 * BUT NOT LIMITED TO, PROCUREMENT OF SUBSTITUTE GOODS OR SERVICES; LOSS
 * OF USE, DATA, OR PROFITS; OR BUSINESS INTERRUPTION) HOWEVER CAUSED
 * AND ON ANY THEORY OF LIABILITY, WHETHER IN CONTRACT, STRICT
 * LIABILITY, OR TORT (INCLUDING NEGLIGENCE OR OTHERWISE) ARISING IN
 * ANY WAY OUT OF THE USE OF THIS SOFTWARE, EVEN IF ADVISED OF THE
 * POSSIBILITY OF SUCH DAMAGE.
 *
 ****************************************************************************/

/**
 * @file esc.cpp
 *
 * @author Pavel Kirienko <pavel.kirienko@gmail.com>
 */

#include "esc.hpp"
#include <systemlib/err.h>
#include <drivers/drv_hrt.h>

#define MOTOR_BIT(x) (1<<(x))

using namespace time_literals;

UavcanEscController::UavcanEscController(uavcan::INode &node) :
	_node(node),
	_uavcan_pub_raw_cmd(node),
	_uavcan_sub_status(node),
	_orb_timer(node)
{
	_uavcan_pub_raw_cmd.setPriority(UAVCAN_COMMAND_TRANSFER_PRIORITY);
}

UavcanEscController::~UavcanEscController()
{
}

int
UavcanEscController::init()
{
	// ESC status subscription
	int res = _uavcan_sub_status.start(StatusCbBinder(this, &UavcanEscController::esc_status_sub_cb));

	if (res < 0) {
		PX4_ERR("ESC status sub failed %i", res);
		return res;
	}

	// ESC status will be relayed from UAVCAN bus into ORB at this rate
	_orb_timer.setCallback(TimerCbBinder(this, &UavcanEscController::orb_pub_timer_cb));
<<<<<<< HEAD
=======
	_orb_timer.startPeriodic(uavcan::MonotonicDuration::fromMSec(1000 / ESC_STATUS_UPDATE_RATE_HZ));
	_esc_status_pub.advertise();
>>>>>>> 94884594

	return res;
}

void
UavcanEscController::update_outputs(bool stop_motors, uint16_t outputs[MAX_ACTUATORS], unsigned num_outputs)
{
	/*
	 * Rate limiting - we don't want to congest the bus
	 */
	const auto timestamp = _node.getMonotonicTime();

	if ((timestamp - _prev_cmd_pub).toUSec() < (1000000 / MAX_RATE_HZ)) {
		return;
	}

	_prev_cmd_pub = timestamp;

	/*
	 * Fill the command message
	 * If unarmed, we publish an empty message anyway
	 */
	uavcan::equipment::esc::RawCommand msg;

	for (unsigned i = 0; i < num_outputs; i++) {
		if (stop_motors || outputs[i] == DISARMED_OUTPUT_VALUE) {
			msg.cmd.push_back(static_cast<unsigned>(0));

		} else {
			msg.cmd.push_back(static_cast<int>(outputs[i]));
		}
	}

	/*
	 * Remove channels that are always zero.
	 * The objective of this optimization is to avoid broadcasting multi-frame transfers when a single frame
	 * transfer would be enough. This is a valid optimization as the UAVCAN specification implies that all
	 * non-specified ESC setpoints should be considered zero.
	 * The positive outcome is a (marginally) lower bus traffic and lower CPU load.
	 *
	 * From the standpoint of the PX4 architecture, however, this is a hack. It should be investigated why
	 * the mixer returns more outputs than are actually used.
	 */
	for (int index = int(msg.cmd.size()) - 1; index >= _max_number_of_nonzero_outputs; index--) {
		if (msg.cmd[index] != 0) {
			_max_number_of_nonzero_outputs = index + 1;
			break;
		}
	}

	msg.cmd.resize(_max_number_of_nonzero_outputs);

	/*
	 * Publish the command message to the bus
	 * Note that for a quadrotor it takes one CAN frame
	 */
	_uavcan_pub_raw_cmd.broadcast(msg);
}

void
UavcanEscController::set_rotor_count(uint8_t count)
{
	_rotor_count = count;

	if (_rotor_count != 0u) {
		_orb_timer.startPeriodic(uavcan::MonotonicDuration::fromMSec(1000 / ESC_STATUS_UPDATE_RATE_HZ));
	}
}

void
UavcanEscController::esc_status_sub_cb(const uavcan::ReceivedDataStructure<uavcan::equipment::esc::Status> &msg)
{
	if (msg.esc_index < esc_status_s::CONNECTED_ESC_MAX) {
		auto &ref = _esc_status.esc[msg.esc_index];

		ref.esc_address = msg.getSrcNodeID().get();
		ref.timestamp       = hrt_absolute_time();
		ref.esc_voltage     = msg.voltage;
		ref.esc_current     = msg.current;
		ref.esc_temperature = msg.temperature;
		ref.esc_rpm         = msg.rpm;
		ref.esc_errorcount  = msg.error_count;
	}
}

void
UavcanEscController::orb_pub_timer_cb(const uavcan::TimerEvent &)
{
	_esc_status.timestamp = hrt_absolute_time();
	_esc_status.esc_count = _rotor_count;
	_esc_status.counter += 1;
	_esc_status.esc_connectiontype = esc_status_s::ESC_CONNECTION_TYPE_CAN;
	_esc_status.esc_online_flags = check_escs_status();
	_esc_status.esc_armed_flags = (1 << _rotor_count) - 1;

	_esc_status_pub.publish(_esc_status);
}

uint8_t
UavcanEscController::check_escs_status()
{
	int esc_status_flags = 0;
	const hrt_abstime now = hrt_absolute_time();

	for (int index = 0; index < esc_status_s::CONNECTED_ESC_MAX; index++) {

		if (_esc_status.esc[index].timestamp > 0 && now - _esc_status.esc[index].timestamp < 1200_ms) {
			esc_status_flags |= (1 << index);
		}

	}

	return esc_status_flags;
}<|MERGE_RESOLUTION|>--- conflicted
+++ resolved
@@ -71,11 +71,8 @@
 
 	// ESC status will be relayed from UAVCAN bus into ORB at this rate
 	_orb_timer.setCallback(TimerCbBinder(this, &UavcanEscController::orb_pub_timer_cb));
-<<<<<<< HEAD
-=======
 	_orb_timer.startPeriodic(uavcan::MonotonicDuration::fromMSec(1000 / ESC_STATUS_UPDATE_RATE_HZ));
 	_esc_status_pub.advertise();
->>>>>>> 94884594
 
 	return res;
 }
