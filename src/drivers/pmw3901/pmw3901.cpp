--- conflicted
+++ resolved
@@ -79,14 +79,6 @@
 #include <board_config.h>
 
 /* Configuration Constants */
-<<<<<<< HEAD
-#if defined PX4_SPI_BUS_EXPANSION		// crazyflie
-#define PMW3901_BUS PX4_SPI_BUS_EXPANSION
-#elif defined PX4_SPI_BUS_EXTERNAL1		// fmu-v5
-#define PMW3901_BUS PX4_SPI_BUS_EXTERNAL1
-#elif defined PX4_SPI_BUS_EXTERNAL	// fmu-v4 ext
-#define PMW3901_BUS PX4_SPI_BUS_EXTERNAL
-=======
 
 #if defined PX4_SPI_BUS_EXPANSION   // crazyflie
 # define PMW3901_BUS PX4_SPI_BUS_EXPANSION
@@ -94,26 +86,16 @@
 # define PMW3901_BUS PX4_SPI_BUS_EXTERNAL1
 #elif defined PX4_SPI_BUS_EXTERNAL    // fmu-v4 extspi
 # define PMW3901_BUS PX4_SPI_BUS_EXTERNAL
->>>>>>> 48968fc9
 #else
 # error "add the required spi bus from board_config.h here"
 #endif
 
-<<<<<<< HEAD
-#if defined PX4_SPIDEV_EXPANSION_2		// crazyflie flow deck
-#define PMW3901_SPIDEV PX4_SPIDEV_EXPANSION_2
-#elif defined PX4_SPIDEV_EXTERNAL1_1	// fmu-v5 ext CS1
-#define PMW3901_SPIDEV PX4_SPIDEV_EXTERNAL1_1
-#elif defined PX4_SPIDEV_EXTERNAL	// fmu-v4 ext
-#define PMW3901_SPIDEV PX4_SPIDEV_EXTERNAL
-=======
 #if defined PX4_SPIDEV_EXPANSION_2    // crazyflie flow deck
 # define PMW3901_SPIDEV PX4_SPIDEV_EXPANSION_2
 #elif defined PX4_SPIDEV_EXTERNAL1_1    // fmu-v5 ext CS1
 # define PMW3901_SPIDEV PX4_SPIDEV_EXTERNAL1_1
 #elif defined PX4_SPIDEV_EXTERNAL   // fmu-v4 extspi
 # define PMW3901_SPIDEV PX4_SPIDEV_EXTERNAL
->>>>>>> 48968fc9
 #else
 # error "add the required spi dev from board_config.h here"
 #endif
