--- conflicted
+++ resolved
@@ -96,10 +96,7 @@
 	void			update_system_power(hrt_abstime now);
 
 	void open_gpio_devices();
-<<<<<<< HEAD
-=======
 	void close_gpio_devices();
->>>>>>> 0f29b871
 	uint8_t read_gpio_value(int fd);
 
 	static const hrt_abstime	kINTERVAL{10_ms};	/**< 100Hz base rate */
