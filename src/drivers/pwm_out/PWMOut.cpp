--- conflicted
+++ resolved
@@ -365,14 +365,6 @@
 	// push backup schedule
 	ScheduleDelayed(_backup_schedule_interval_us);
 
-<<<<<<< HEAD
-	if (_new_mode_request.load() != MODE_NO_REQUEST) {
-		set_mode(_new_mode_request.load());
-		_new_mode_request.store(MODE_NO_REQUEST);
-	}
-
-=======
->>>>>>> faca2b17
 	_mixing_output.update();
 
 	/* update PWM status if armed or if disarmed PWM values are set */
@@ -997,347 +989,6 @@
 	board_peripheral_reset(ms);
 }
 
-<<<<<<< HEAD
-int PWMOut::capture_ioctl(struct file *filp, int cmd, unsigned long arg)
-{
-	int	ret = -EINVAL;
-
-#if defined(BOARD_HAS_CAPTURE)
-
-	lock();
-
-	input_capture_config_t *pconfig = 0;
-
-	input_capture_stats_t *stats = (input_capture_stats_t *)arg;
-
-	if (_mode == MODE_3PWM1CAP || _mode == MODE_2PWM2CAP ||
-	    _mode == MODE_4PWM1CAP || _mode == MODE_5PWM1CAP ||
-	    _mode == MODE_4PWM2CAP) {
-
-		pconfig = (input_capture_config_t *)arg;
-	}
-
-	switch (cmd) {
-
-	case INPUT_CAP_SET:
-		if (pconfig) {
-			ret =  up_input_capture_set(pconfig->channel, pconfig->edge, pconfig->filter,
-						    pconfig->callback, pconfig->context);
-		}
-
-		break;
-
-	case INPUT_CAP_SET_CALLBACK:
-		if (pconfig) {
-			ret =  up_input_capture_set_callback(pconfig->channel, pconfig->callback, pconfig->context);
-		}
-
-		break;
-
-	case INPUT_CAP_GET_CALLBACK:
-		if (pconfig) {
-			ret =  up_input_capture_get_callback(pconfig->channel, &pconfig->callback, &pconfig->context);
-		}
-
-		break;
-
-	case INPUT_CAP_GET_STATS:
-		if (arg) {
-			ret =  up_input_capture_get_stats(stats->chan_in_edges_out, stats, false);
-		}
-
-		break;
-
-	case INPUT_CAP_GET_CLR_STATS:
-		if (arg) {
-			ret =  up_input_capture_get_stats(stats->chan_in_edges_out, stats, true);
-		}
-
-		break;
-
-	case INPUT_CAP_SET_EDGE:
-		if (pconfig) {
-			ret =  up_input_capture_set_trigger(pconfig->channel, pconfig->edge);
-		}
-
-		break;
-
-	case INPUT_CAP_GET_EDGE:
-		if (pconfig) {
-			ret =  up_input_capture_get_trigger(pconfig->channel, &pconfig->edge);
-		}
-
-		break;
-
-	case INPUT_CAP_SET_FILTER:
-		if (pconfig) {
-			ret =  up_input_capture_set_filter(pconfig->channel, pconfig->filter);
-		}
-
-		break;
-
-	case INPUT_CAP_GET_FILTER:
-		if (pconfig) {
-			ret =  up_input_capture_get_filter(pconfig->channel, &pconfig->filter);
-		}
-
-		break;
-
-	case INPUT_CAP_GET_COUNT:
-		ret = OK;
-
-		switch (_mode) {
-		case MODE_5PWM1CAP:
-		case MODE_4PWM1CAP:
-		case MODE_3PWM1CAP:
-			*(unsigned *)arg = 1;
-			break;
-
-		case MODE_2PWM2CAP:
-		case MODE_4PWM2CAP:
-			*(unsigned *)arg = 2;
-			break;
-
-		default:
-			ret = -EINVAL;
-			break;
-		}
-
-		break;
-
-	case INPUT_CAP_SET_COUNT:
-		ret = OK;
-
-		switch (_mode) {
-		case MODE_3PWM1CAP:
-			set_mode(MODE_3PWM1CAP);
-			break;
-
-		case MODE_2PWM2CAP:
-			set_mode(MODE_2PWM2CAP);
-			break;
-
-		case MODE_4PWM1CAP:
-			set_mode(MODE_4PWM1CAP);
-			break;
-
-		case MODE_4PWM2CAP:
-			set_mode(MODE_4PWM2CAP);
-			break;
-
-		case MODE_5PWM1CAP:
-			set_mode(MODE_5PWM1CAP);
-			break;
-
-		default:
-			ret = -EINVAL;
-			break;
-		}
-
-		break;
-
-	default:
-		ret = -ENOTTY;
-		break;
-	}
-
-	unlock();
-
-#else
-	ret = -ENOTTY;
-#endif
-	return ret;
-}
-
-int PWMOut::fmu_new_mode(PortMode new_mode)
-{
-	if (!is_running()) {
-		return -1;
-	}
-
-	PWMOut::Mode pwm_mode0 = PWMOut::MODE_NONE;
-	PWMOut::Mode pwm_mode1 = PWMOut::MODE_NONE;
-
-	switch (new_mode) {
-	case PORT_FULL_GPIO:
-	case PORT_MODE_UNSET:
-		break;
-
-	case PORT_FULL_PWM:
-
-#if defined(BOARD_HAS_PWM) && BOARD_HAS_PWM == 4
-		/* select 4-pin PWM mode */
-		pwm_mode0 = PWMOut::MODE_4PWM;
-#endif
-#if defined(BOARD_HAS_PWM) && BOARD_HAS_PWM == 5
-		pwm_mode0 = PWMOut::MODE_5PWM;
-#endif
-#if defined(BOARD_HAS_PWM) && BOARD_HAS_PWM == 6
-		pwm_mode0 = PWMOut::MODE_6PWM;
-#endif
-#if defined(BOARD_HAS_PWM) && BOARD_HAS_PWM == 8
-		pwm_mode0 = PWMOut::MODE_8PWM;
-#endif
-#if defined(BOARD_HAS_PWM) && BOARD_HAS_PWM == 12
-		//pwm_mode0 = PWMOut::MODE_12PWM;
-		pwm_mode0 = PWMOut::MODE_8PWM;
-		pwm_mode1 = PWMOut::MODE_4PWM;
-#endif
-#if defined(BOARD_HAS_PWM) && BOARD_HAS_PWM == 14
-		//pwm_mode0 = PWMOut::MODE_14PWM;
-		pwm_mode0 = PWMOut::MODE_8PWM;
-		pwm_mode1 = PWMOut::MODE_6PWM;
-#endif
-		break;
-
-	case PORT_PWM1:
-		/* select 2-pin PWM mode */
-		pwm_mode0 = PWMOut::MODE_1PWM;
-		break;
-
-#if defined(BOARD_HAS_PWM) && BOARD_HAS_PWM >= 14
-
-	case PORT_PWM14:
-		/* select 14-pin PWM mode */
-		//pwm_mode0 = PWMOut::MODE_14PWM;
-		pwm_mode0 = PWMOut::MODE_8PWM;
-		pwm_mode1 = PWMOut::MODE_6PWM;
-		break;
-#endif
-#if defined(BOARD_HAS_PWM) && BOARD_HAS_PWM >= 12
-
-	case PORT_PWM12:
-		/* select 12-pin PWM mode */
-		//pwm_mode0 = PWMOut::MODE_12PWM;
-		pwm_mode0 = PWMOut::MODE_8PWM;
-		pwm_mode1 = PWMOut::MODE_4PWM;
-		break;
-#endif
-#if defined(BOARD_HAS_PWM) && BOARD_HAS_PWM >= 8
-
-	case PORT_PWM8:
-		/* select 8-pin PWM mode */
-		pwm_mode0 = PWMOut::MODE_8PWM;
-		break;
-#endif
-#if defined(BOARD_HAS_PWM) && BOARD_HAS_PWM >= 6
-
-	case PORT_PWM6:
-		/* select 6-pin PWM mode */
-		pwm_mode0 = PWMOut::MODE_6PWM;
-		break;
-#endif
-
-#if defined(BOARD_HAS_PWM) && BOARD_HAS_PWM >= 5
-
-	case PORT_PWM5:
-		/* select 5-pin PWM mode */
-		pwm_mode0 = PWMOut::MODE_5PWM;
-		break;
-
-
-#  if defined(BOARD_HAS_CAPTURE)
-
-	case PORT_PWM5CAP1:
-		/* select 5-pin PWM mode 1 capture */
-		pwm_mode0 = PWMOut::MODE_5PWM1CAP;
-		break;
-
-#  endif
-#endif
-
-#if defined(BOARD_HAS_PWM) && BOARD_HAS_PWM >= 4
-
-	case PORT_PWM4:
-		/* select 4-pin PWM mode */
-		pwm_mode0 = PWMOut::MODE_4PWM;
-		break;
-
-
-#  if defined(BOARD_HAS_CAPTURE)
-
-	case PORT_PWM4CAP1:
-		/* select 4-pin PWM mode 1 capture */
-		pwm_mode0 = PWMOut::MODE_4PWM1CAP;
-		break;
-
-	case PORT_PWM4CAP2:
-		/* select 4-pin PWM mode 2 capture */
-		pwm_mode0 = PWMOut::MODE_4PWM2CAP;
-		break;
-
-#  endif
-
-	case PORT_PWM3:
-		/* select 3-pin PWM mode */
-		pwm_mode0 = PWMOut::MODE_3PWM;
-		break;
-
-#  if defined(BOARD_HAS_CAPTURE)
-
-	case PORT_PWM3CAP1:
-		/* select 3-pin PWM mode 1 capture */
-		pwm_mode0 = PWMOut::MODE_3PWM1CAP;
-		break;
-#  endif
-
-	case PORT_PWM2:
-		/* select 2-pin PWM mode */
-		pwm_mode0 = PWMOut::MODE_2PWM;
-		break;
-
-#  if defined(BOARD_HAS_CAPTURE)
-
-	case PORT_PWM2CAP2:
-		/* select 2-pin PWM mode 2 capture */
-		pwm_mode0 = PWMOut::MODE_2PWM2CAP;
-		break;
-
-#  endif
-#endif
-
-	default:
-		return -1;
-	}
-
-	if (PWM_OUT_MAX_INSTANCES > 0) {
-		PWMOut *pwm0 = _objects[0].load(); // TODO: get_instance();
-
-		if (pwm0 && pwm_mode0 != pwm0->get_mode()) {
-			pwm0->request_mode(pwm_mode0);
-		}
-	}
-
-	if (PWM_OUT_MAX_INSTANCES > 1) {
-		PWMOut *pwm1 = _objects[1].load(); // TODO: get_instance();
-
-		if (pwm1 && pwm_mode1 != pwm1->get_mode()) {
-			pwm1->request_mode(pwm_mode1);
-		}
-	}
-
-	return OK;
-}
-
-void PWMOut::request_mode(Mode new_mode)
-{
-	if (_new_mode_request.load() != MODE_NO_REQUEST) {
-		PX4_ERR("already being set"); // not expected to happen
-		return;
-	}
-
-	_new_mode_request.store(new_mode);
-	ScheduleNow();
-	// wait until processed
-	int max_time = 1000;
-
-	while (_new_mode_request.load() != MODE_NO_REQUEST && max_time-- > 0) {
-		px4_usleep(1000);
-	}
-}
-
-=======
->>>>>>> faca2b17
 namespace
 {
 
