--- conflicted
+++ resolved
@@ -96,13 +96,10 @@
 void FlightTaskManualAltitude::_scaleSticks()
 {
 	// Use sticks input with deadzone and exponential curve for vertical velocity and yawspeed
-<<<<<<< HEAD
 	// Use sticks input with deadzone and exponential curve for vertical velocity and yawspeed
 	float alpha = 10.f * _deltatime;
-	_yawspeed_setpoint = (1.f - alpha) * _yawspeed_setpoint + alpha * _sticks_expo(3) * math::radians(MPC_MAN_Y_MAX.get());
-=======
-	_yawspeed_setpoint = _sticks_expo(3) * math::radians(_param_mpc_man_y_max.get());
->>>>>>> b6120f39
+	_yawspeed_setpoint = (1.f - alpha) * _yawspeed_setpoint + alpha * _sticks_expo(3) * math::radians(
+				     _param_mpc_man_y_max.get());
 
 	const float vel_max_z = (_sticks(2) > 0.0f) ? _constraints.speed_down : _constraints.speed_up;
 	_velocity_setpoint(2) = vel_max_z * _sticks_expo(2);
