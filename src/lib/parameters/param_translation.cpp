--- conflicted
+++ resolved
@@ -174,15 +174,6 @@
 		}
 	}
 
-	// 2021-04-30: translate ASPD_STALL to FW_AIRSPD_STALL
-	{
-		if (strcmp("ASPD_STALL", node->name) == 0) {
-			strcpy(node->name, "FW_AIRSPD_STALL");
-			PX4_INFO("copying %s -> %s", "ASPD_STALL", "FW_AIRSPD_STALL");
-		}
-	}
-
-<<<<<<< HEAD
 	// 2021-06-10: translate ASPD_SCALE to ASPD_SCALE_1
 	{
 		if (strcmp("ASPD_SCALE", node->name) == 0) {
@@ -200,8 +191,14 @@
 		}
 	}
 
-=======
->>>>>>> faca2b17
+	// 2021-04-30: translate ASPD_STALL to FW_AIRSPD_STALL
+	{
+		if (strcmp("ASPD_STALL", node->name) == 0) {
+			strcpy(node->name, "FW_AIRSPD_STALL");
+			PX4_INFO("copying %s -> %s", "ASPD_STALL", "FW_AIRSPD_STALL");
+		}
+	}
+
 	// translate (SPI) calibration ID parameters. This can be removed after the next release (current release=1.10)
 
 	if (node->type != BSON_INT32) {
