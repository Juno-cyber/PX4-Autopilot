/****************************************************************************
 *
 *   Copyright (c) 2013-2019 PX4 Development Team. All rights reserved.
 *
 * Redistribution and use in source and binary forms, with or without
 * modification, are permitted provided that the following conditions
 * are met:
 *
 * 1. Redistributions of source code must retain the above copyright
 *    notice, this list of conditions and the following disclaimer.
 * 2. Redistributions in binary form must reproduce the above copyright
 *    notice, this list of conditions and the following disclaimer in
 *    the documentation and/or other materials provided with the
 *    distribution.
 * 3. Neither the name PX4 nor the names of its contributors may be
 *    used to endorse or promote products derived from this software
 *    without specific prior written permission.
 *
 * THIS SOFTWARE IS PROVIDED BY THE COPYRIGHT HOLDERS AND CONTRIBUTORS
 * "AS IS" AND ANY EXPRESS OR IMPLIED WARRANTIES, INCLUDING, BUT NOT
 * LIMITED TO, THE IMPLIED WARRANTIES OF MERCHANTABILITY AND FITNESS
 * FOR A PARTICULAR PURPOSE ARE DISCLAIMED. IN NO EVENT SHALL THE
 * COPYRIGHT OWNER OR CONTRIBUTORS BE LIABLE FOR ANY DIRECT, INDIRECT,
 * INCIDENTAL, SPECIAL, EXEMPLARY, OR CONSEQUENTIAL DAMAGES (INCLUDING,
 * BUT NOT LIMITED TO, PROCUREMENT OF SUBSTITUTE GOODS OR SERVICES; LOSS
 * OF USE, DATA, OR PROFITS; OR BUSINESS INTERRUPTION) HOWEVER CAUSED
 * AND ON ANY THEORY OF LIABILITY, WHETHER IN CONTRACT, STRICT
 * LIABILITY, OR TORT (INCLUDING NEGLIGENCE OR OTHERWISE) ARISING IN
 * ANY WAY OUT OF THE USE OF THIS SOFTWARE, EVEN IF ADVISED OF THE
 * POSSIBILITY OF SUCH DAMAGE.
 *
 ****************************************************************************/

/**
 * @file battery_params.c
 *
 * Parameters defined by the battery lib, shared between all batteries.
 *
 * @author Julian Oes <julian@oes.ch>
 */

/**
 * Low threshold
 *
 * Sets the threshold when the battery will be reported as low.
 * This has to be higher than the critical threshold.
 *
 * @group Battery Calibration
 * @unit norm
 * @min 0.12
 * @max 0.5
 * @decimal 2
 * @increment 0.01
 * @reboot_required true
 */
PARAM_DEFINE_FLOAT(BAT_LOW_THR, 0.15f);

/**
 * Critical threshold
 *
 * Sets the threshold when the battery will be reported as critically low.
 * This has to be lower than the low threshold. This threshold commonly
 * will trigger RTL.
 *
 * @group Battery Calibration
 * @unit norm
 * @min 0.05
<<<<<<< HEAD
 * @max 0.3
=======
 * @max 0.25
>>>>>>> d791c8ba
 * @decimal 2
 * @increment 0.01
 * @reboot_required true
 */
PARAM_DEFINE_FLOAT(BAT_CRIT_THR, 0.07f);

/**
 * Emergency threshold
 *
 * Sets the threshold when the battery will be reported as dangerously low.
 * This has to be lower than the critical threshold. This threshold commonly
 * will trigger landing.
 *
 * @group Battery Calibration
 * @unit norm
 * @min 0.03
<<<<<<< HEAD
 * @max 0.15
=======
 * @max 0.1
>>>>>>> d791c8ba
 * @decimal 2
 * @increment 0.01
 * @reboot_required true
 */
PARAM_DEFINE_FLOAT(BAT_EMERGEN_THR, 0.05f);

/**
 * Average current consumption in multicopter flight.
 *
 * A negative value means that the value is unkown and dependent features disabled.
 *
 * @group Battery Calibration
 * @unit A
 * @min -1
 * @max 500
 * @increment 0.1
 */
PARAM_DEFINE_FLOAT(BAT_AVG_I_MC, -1.0f);

/**
 * Average current consumption in fixed-wing flight.
 *
 * A negative value means that the value is unkown and dependent features disabled.
 *
 * @group Battery Calibration
 * @unit A
 * @min -1
 * @max 500
 * @increment 0.1
 */
PARAM_DEFINE_FLOAT(BAT_AVG_I_FW, -1.0f);<|MERGE_RESOLUTION|>--- conflicted
+++ resolved
@@ -65,11 +65,7 @@
  * @group Battery Calibration
  * @unit norm
  * @min 0.05
-<<<<<<< HEAD
- * @max 0.3
-=======
  * @max 0.25
->>>>>>> d791c8ba
  * @decimal 2
  * @increment 0.01
  * @reboot_required true
@@ -86,11 +82,7 @@
  * @group Battery Calibration
  * @unit norm
  * @min 0.03
-<<<<<<< HEAD
- * @max 0.15
-=======
  * @max 0.1
->>>>>>> d791c8ba
  * @decimal 2
  * @increment 0.01
  * @reboot_required true
