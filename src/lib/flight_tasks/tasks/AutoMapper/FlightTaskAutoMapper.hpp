/****************************************************************************
 *
 *   Copyright (c) 2018 PX4 Development Team. All rights reserved.
 *
 * Redistribution and use in source and binary forms, with or without
 * modification, are permitted provided that the following conditions
 * are met:
 *
 * 1. Redistributions of source code must retain the above copyright
 *    notice, this list of conditions and the following disclaimer.
 * 2. Redistributions in binary form must reproduce the above copyright
 *    notice, this list of conditions and the following disclaimer in
 *    the documentation and/or other materials provided with the
 *    distribution.
 * 3. Neither the name PX4 nor the names of its contributors may be
 *    used to endorse or promote products derived from this software
 *    without specific prior written permission.
 *
 * THIS SOFTWARE IS PROVIDED BY THE COPYRIGHT HOLDERS AND CONTRIBUTORS
 * "AS IS" AND ANY EXPRESS OR IMPLIED WARRANTIES, INCLUDING, BUT NOT
 * LIMITED TO, THE IMPLIED WARRANTIES OF MERCHANTABILITY AND FITNESS
 * FOR A PARTICULAR PURPOSE ARE DISCLAIMED. IN NO EVENT SHALL THE
 * COPYRIGHT OWNER OR CONTRIBUTORS BE LIABLE FOR ANY DIRECT, INDIRECT,
 * INCIDENTAL, SPECIAL, EXEMPLARY, OR CONSEQUENTIAL DAMAGES (INCLUDING,
 * BUT NOT LIMITED TO, PROCUREMENT OF SUBSTITUTE GOODS OR SERVICES; LOSS
 * OF USE, DATA, OR PROFITS; OR BUSINESS INTERRUPTION) HOWEVER CAUSED
 * AND ON ANY THEORY OF LIABILITY, WHETHER IN CONTRACT, STRICT
 * LIABILITY, OR TORT (INCLUDING NEGLIGENCE OR OTHERWISE) ARISING IN
 * ANY WAY OUT OF THE USE OF THIS SOFTWARE, EVEN IF ADVISED OF THE
 * POSSIBILITY OF SUCH DAMAGE.
 *
 ****************************************************************************/

/**
 * @file FlightTaskAutoMapper.hpp
 *
 * Abstract Flight task which generates local setpoints
 * based on the triplet type.
 */

#pragma once

#include "FlightTaskAuto.hpp"
#include "Sticks.hpp"
<<<<<<< HEAD
#include "StickAccelerationXY.hpp"
=======
>>>>>>> 95d114e9

class FlightTaskAutoMapper : public FlightTaskAuto
{
public:
	FlightTaskAutoMapper();
	virtual ~FlightTaskAutoMapper() = default;
	bool activate(const vehicle_local_position_setpoint_s &last_setpoint) override;
	bool update() override;

protected:

	virtual void _generateSetpoints() = 0; /**< Generate velocity and position setpoint for following line. */

	void _prepareIdleSetpoints();
	void _prepareLandSetpoints();
	void _prepareVelocitySetpoints();
	void _prepareTakeoffSetpoints();
	void _preparePositionSetpoints();

	void updateParams() override; /**< See ModuleParam class */

	DEFINE_PARAMETERS_CUSTOM_PARENT(FlightTaskAuto,
					(ParamFloat<px4::params::MPC_LAND_SPEED>) _param_mpc_land_speed,
					(ParamFloat<px4::params::MPC_TILTMAX_LND>) _param_mpc_tiltmax_lnd,
					(ParamInt<px4::params::MPC_LAND_RC_HELP>) _param_mpc_land_rc_help,
					(ParamFloat<px4::params::MPC_LAND_ALT1>)
					_param_mpc_land_alt1, // altitude at which speed limit downwards reaches maximum speed
					(ParamFloat<px4::params::MPC_LAND_ALT2>)
					_param_mpc_land_alt2, // altitude at which speed limit downwards reached minimum speed
					(ParamFloat<px4::params::MPC_TKO_SPEED>) _param_mpc_tko_speed,
					(ParamFloat<px4::params::MPC_TKO_RAMP_T>)
					_param_mpc_tko_ramp_t // time constant for smooth takeoff ramp
				       );

private:
	Sticks _sticks;
<<<<<<< HEAD
	StickAccelerationXY _stick_acceleration_xy;
	matrix::Vector3f _land_position;

=======
>>>>>>> 95d114e9
	void _reset(); /**< Resets member variables to current vehicle state */
	WaypointType _type_previous{WaypointType::idle}; /**< Previous type of current target triplet. */
	bool _highEnoughForLandingGear(); /**< Checks if gears can be lowered. */
};<|MERGE_RESOLUTION|>--- conflicted
+++ resolved
@@ -42,10 +42,7 @@
 
 #include "FlightTaskAuto.hpp"
 #include "Sticks.hpp"
-<<<<<<< HEAD
 #include "StickAccelerationXY.hpp"
-=======
->>>>>>> 95d114e9
 
 class FlightTaskAutoMapper : public FlightTaskAuto
 {
@@ -82,12 +79,8 @@
 
 private:
 	Sticks _sticks;
-<<<<<<< HEAD
 	StickAccelerationXY _stick_acceleration_xy;
 	matrix::Vector3f _land_position;
-
-=======
->>>>>>> 95d114e9
 	void _reset(); /**< Resets member variables to current vehicle state */
 	WaypointType _type_previous{WaypointType::idle}; /**< Previous type of current target triplet. */
 	bool _highEnoughForLandingGear(); /**< Checks if gears can be lowered. */
