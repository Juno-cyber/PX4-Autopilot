#!/bin/sh
#
# PX4 FMUv4 specific board sensors init
#------------------------------------------------------------------------------

# We know there are sketchy boards out there
# as chinese companies produce Pixracers without
# fully understanding the critical parts of the
# schematic and BOM, leading to sensor brownouts
# on boot. Original Pixracers following the
# open hardware design do not require this.
fmu sensor_reset 50


# External I2C bus
hmc5883 -C -T -X start
lis3mdl -X start
ist8310 start
bmp280 -X start
qmc5883 -X start

# expansion i2c used for BMM150 rotated by 90deg
bmm150 -X -R 2 start

# Internal SPI
ms5611 -s start

# For Teal One airframe
if param compare SYS_AUTOSTART 4250
then
	mpu9250 -s -R 14 start
	mpu9250 -t -R 14 start
fi

# hmc5883 internal SPI bus is rotated 90 deg yaw
if ! hmc5883 -C -T -S -R 2 start
then
	# lis3mdl internal SPI bus is rotated 90 deg yaw
	if ! lis3mdl start
	then
		# BMI055 gyro internal SPI bus
		bmi055 -G start
	fi
fi

# Start either ICM2060X or BMI055. They are both connected to the same SPI bus and use the same
# chip select pin. There are different boards with either one of them and the WHO_AM_I register
# will prevent the incorrect driver from a successful initialization.

# ICM20602 internal SPI bus ICM-20608-G is rotated 90 deg yaw
if ! mpu6000 -R 2 -T 20602 start
then
	# ICM20608 internal SPI bus ICM-20602-G is rotated 90 deg yaw
	if ! mpu6000 -R 2 -T 20608 start
	then
		# BMI055 accel internal SPI bus
		bmi055 -A start
	fi
fi

# Start either MPU9250 or BMI160. They are both connected to the same SPI bus and use the same
# chip select pin. There are different boards with either one of them and the WHO_AM_I register
# will prevent the incorrect driver from a successful initialization.

# mpu9250 internal SPI bus mpu9250 is rotated 90 deg yaw
if ! mpu9250 -R 2 start
then
	# BMI160 internal SPI bus
	bmi160 start
<<<<<<< HEAD
fi

# Auterion Custom for Eiger frame.
# Starts external ms5611 barometer on I2C bus.
if param compare SYS_AUTOSTART 4008 
then
	ms5611 start -X
fi

pmw3901 start
=======
fi
>>>>>>> 270e12a4
<|MERGE_RESOLUTION|>--- conflicted
+++ resolved
@@ -67,7 +67,6 @@
 then
 	# BMI160 internal SPI bus
 	bmi160 start
-<<<<<<< HEAD
 fi
 
 # Auterion Custom for Eiger frame.
@@ -76,8 +75,3 @@
 then
 	ms5611 start -X
 fi
-
-pmw3901 start
-=======
-fi
->>>>>>> 270e12a4
