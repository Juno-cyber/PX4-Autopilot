#!/bin/bash

set -e

if [ "$#" -lt 7 ]; then
	echo usage: sitl_run.sh sitl_bin debugger program model world src_path build_path
	exit 1
fi

if [[ -n "$DONT_RUN" ]]; then
	echo "Not running simulation (DONT_RUN is set)."
	exit 0
fi

sitl_bin="$1"
debugger="$2"
program="$3"
model="$4"
world="$5"
src_path="$6"
build_path="$7"
# The rest of the arguments are files to copy into the working dir.

echo SITL ARGS

echo sitl_bin: $sitl_bin
echo debugger: $debugger
echo program: $program
echo model: $model
echo world: $world
echo src_path: $src_path
echo build_path: $build_path

rootfs="$build_path/tmp/rootfs" # this is the working directory
mkdir -p "$rootfs"

# To disable user input
if [[ -n "$NO_PXH" ]]; then
	no_pxh=-d
else
	no_pxh=""
fi

if [ "$model" != none ]; then
	jmavsim_pid=`ps aux | grep java | grep "\-jar jmavsim_run.jar" | awk '{ print $2 }'`
	if [ -n "$jmavsim_pid" ]; then
		kill $jmavsim_pid
	fi
fi

if [ "$model" == "" ] || [ "$model" == "none" ]; then
	echo "empty model, setting iris as default"
	model="iris"
fi

# kill process names that might stil
# be running from last time
pkill -x gazebo || true

# Do NOT kill PX4 if debug in ide
if [ "$debugger" != "ide" ]; then
	pkill -x px4 || true
	pkill -x px4_$model || true
fi

cp "$src_path/Tools/posix_lldbinit" "$rootfs/.lldbinit"
cp "$src_path/Tools/posix.gdbinit" "$rootfs/.gdbinit"

shift 7
for file in "$@"; do
	cp "$file" $rootfs/
done

SIM_PID=0

if [ "$program" == "jmavsim" ] && [ ! -n "$no_sim" ]; then
	# Start Java simulator
	"$src_path"/Tools/jmavsim_run.sh -r 250 -l &
	SIM_PID=`echo $!`
elif [ "$program" == "gazebo" ] && [ ! -n "$no_sim" ]; then
	if [ -x "$(command -v gazebo)" ]; then
		# Set the plugin path so Gazebo finds our model and sim
		source "$src_path/Tools/setup_gazebo.bash" "${src_path}" "${build_path}"
		if [ -z $PX4_SITL_WORLD ]; then
			#Spawn predefined world
			if [ "$world" == "none" ]; then
				if [ -f ${src_path}/Tools/sitl_gazebo/worlds/${model}.world ]; then
					echo "empty world, default world ${model}.world for model found"
					gzserver "${src_path}/Tools/sitl_gazebo/worlds/${model}.world" &
				else
					echo "empty world, setting empty.world as default"
					gzserver "${src_path}/Tools/sitl_gazebo/worlds/empty.world" &
				fi
			else
				#Spawn empty world if world with model name doesn't exist
				gzserver "${src_path}/Tools/sitl_gazebo/worlds/${world}.world" &
			fi
		else
			if [ -f ${src_path}/Tools/sitl_gazebo/worlds/${PX4_SITL_WORLD}.world ]; then
				# Spawn world by name if exists in the worlds directory from environment variable
				gzserver "${src_path}/Tools/sitl_gazebo/worlds/${PX4_SITL_WORLD}.world" &
			else
				# Spawn world from environment variable with absolute path
				gzserver "$PX4_SITL_WORLD" &
			fi
		fi
<<<<<<< HEAD
		if [ -f ${src_path}/Tools/auterion/models/${model}/${model}.sdf ]; then
			gz model --spawn-file="${src_path}/Tools/auterion/models/${model}/${model}.sdf" --model-name=${model} -x 1.01 -y 0.98 -z 0.83
		else
			gz model --spawn-file="${src_path}/Tools/sitl_gazebo/models/${model}/${model}.sdf" --model-name=${model} -x 1.01 -y 0.98 -z 0.83
		fi
		SIM_PID=`echo $!`
=======
		SIM_PID=$!
		gz model --spawn-file="${src_path}/Tools/sitl_gazebo/models/${model}/${model}.sdf" --model-name=${model} -x 1.01 -y 0.98 -z 0.83

>>>>>>> d791c8ba

		if [[ -n "$HEADLESS" ]]; then
			echo "not running gazebo gui"
		else
			# gzserver needs to be running to avoid a race. Since the launch
			# is putting it into the background we need to avoid it by backing off
			sleep 3
			nice -n 20 gzclient --verbose &
			GUI_PID=`echo $!`
		fi
	else
		echo "You need to have gazebo simulator installed!"
		exit 1
	fi
elif [ "$program" == "flightgear" ] && [ -z "$no_sim" ]; then
	echo "FG setup"
	cd "${src_path}/Tools/flightgear_bridge/"
	"${src_path}/Tools/flightgear_bridge/FG_run.py" "models/"${model}".json" 0
	"${build_path}/build_flightgear_bridge/flightgear_bridge" 0 `./get_FGbridge_params.py "models/"${model}".json"` &
	FG_BRIDGE_PID=`echo $!`
fi

pushd "$rootfs" >/dev/null

# Do not exit on failure now from here on because we want the complete cleanup
set +e

if [[ ${model} == test_* ]] || [[ ${model} == *_generated ]]; then
	sitl_command="\"$sitl_bin\" $no_pxh \"$src_path\"/ROMFS/px4fmu_test -s \"${src_path}\"/posix-configs/SITL/init/test/${model} -t \"$src_path\"/test_data"
else
	sitl_command="\"$sitl_bin\" $no_pxh \"$src_path\"/ROMFS/px4fmu_common -s etc/init.d-posix/rcS -t \"$src_path\"/test_data"
fi

echo SITL COMMAND: $sitl_command

export PX4_SIM_MODEL=${model}


if [ "$debugger" == "lldb" ]; then
	eval lldb -- $sitl_command
elif [ "$debugger" == "gdb" ]; then
	eval gdb --args $sitl_command
elif [ "$debugger" == "ddd" ]; then
	eval ddd --debugger gdb --args $sitl_command
elif [ "$debugger" == "valgrind" ]; then
	eval valgrind --track-origins=yes --leak-check=full -v $sitl_command
elif [ "$debugger" == "callgrind" ]; then
	eval valgrind --tool=callgrind -v $sitl_command
elif [ "$debugger" == "ide" ]; then
	echo "######################################################################"
	echo
	echo "PX4 simulator not started, use your IDE to start PX4_${model} target."
	echo "Hit enter to quit..."
	echo
	echo "######################################################################"
	read
else
	eval $sitl_command
fi

popd >/dev/null

if [ "$program" == "jmavsim" ]; then
	pkill -9 -P $SIM_PID
	kill -9 $SIM_PID
elif [ "$program" == "gazebo" ]; then
	kill -9 $SIM_PID
	if [[ ! -n "$HEADLESS" ]]; then
		kill -9 $GUI_PID
	fi
elif [ "$program" == "flightgear" ]; then
	kill $FG_BRIDGE_PID
	kill -9 `cat /tmp/px4fgfspid_0`
fi<|MERGE_RESOLUTION|>--- conflicted
+++ resolved
@@ -104,18 +104,12 @@
 				gzserver "$PX4_SITL_WORLD" &
 			fi
 		fi
-<<<<<<< HEAD
-		if [ -f ${src_path}/Tools/auterion/models/${model}/${model}.sdf ]; then
-			gz model --spawn-file="${src_path}/Tools/auterion/models/${model}/${model}.sdf" --model-name=${model} -x 1.01 -y 0.98 -z 0.83
+		SIM_PID=$!
+		if [ -f ${src_path}/Tools/auterion/gazebo_models/${model}/${model}.sdf ]; then
+			gz model --spawn-file="${src_path}/Tools/auterion/gazebo_models/${model}/${model}.sdf" --model-name=${model} -x 1.01 -y 0.98 -z 0.83
 		else
 			gz model --spawn-file="${src_path}/Tools/sitl_gazebo/models/${model}/${model}.sdf" --model-name=${model} -x 1.01 -y 0.98 -z 0.83
 		fi
-		SIM_PID=`echo $!`
-=======
-		SIM_PID=$!
-		gz model --spawn-file="${src_path}/Tools/sitl_gazebo/models/${model}/${model}.sdf" --model-name=${model} -x 1.01 -y 0.98 -z 0.83
-
->>>>>>> d791c8ba
 
 		if [[ -n "$HEADLESS" ]]; then
 			echo "not running gazebo gui"
