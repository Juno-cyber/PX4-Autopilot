#!/usr/bin/env bash


set -e

if [ "$#" -lt 7 ]; then
	echo usage: sitl_run.sh sitl_bin debugger program model world src_path build_path
	exit 1
fi

if [[ -n "$DONT_RUN" ]]; then
	echo "Not running simulation (DONT_RUN is set)."
	exit 0
fi

sitl_bin="$1"
debugger="$2"
program="$3"
model="$4"
world="$5"
src_path="$6"
build_path="$7"
# The rest of the arguments are files to copy into the working dir.

echo SITL ARGS

echo sitl_bin: $sitl_bin
echo debugger: $debugger
echo program: $program
echo model: $model
echo world: $world
echo src_path: $src_path
echo build_path: $build_path

rootfs="$build_path/tmp/rootfs" # this is the working directory
mkdir -p "$rootfs"

# To disable user input
if [[ -n "$NO_PXH" ]]; then
	no_pxh=-d
else
	no_pxh=""
fi

<<<<<<< HEAD
# To enable simulator verbose output
if [[ -n "$VERBOSE_SIM" ]]; then
=======
# To disable user input
if [[ -n "$VERBOSE" ]]; then
>>>>>>> 95d114e9
	verbose="--verbose"
else
	verbose=""
fi

<<<<<<< HEAD
if [ "$model" != none ]; then
=======
if [ "$program" == "jmavsim" ]; then
>>>>>>> 95d114e9
	jmavsim_pid=`ps aux | grep java | grep "\-jar jmavsim_run.jar" | awk '{ print $2 }'`
	if [ -n "$jmavsim_pid" ]; then
		kill $jmavsim_pid
	fi
fi

if [ "$model" == "" ] || [ "$model" == "none" ]; then
	echo "empty model, setting iris as default"
	if [ "$program" == "jsbsim" ]; then
		model="rascal"
	else
		model="iris"
	fi
fi

# kill process names that might stil
# be running from last time
pkill -x gazebo || true

# Do NOT kill PX4 if debug in ide
if [ "$debugger" != "ide" ]; then
	pkill -x px4 || true
	pkill -x px4_$model || true
fi

cp "$src_path/Tools/posix_lldbinit" "$rootfs/.lldbinit"
cp "$src_path/Tools/posix.gdbinit" "$rootfs/.gdbinit"

shift 7
for file in "$@"; do
	cp "$file" $rootfs/
done

SIM_PID=0

if [ "$program" == "jmavsim" ] && [ ! -n "$no_sim" ]; then
	# Start Java simulator
	"$src_path"/Tools/jmavsim_run.sh -r 250 -l &
	SIM_PID=$!
elif [ "$program" == "gazebo" ] && [ ! -n "$no_sim" ]; then
	if [ -x "$(command -v gazebo)" ]; then
		# Get the model name
		model_name="${model}"
		# Check if a 'modelname-gen.sdf' file exist for the models using jinja and generating the SDF files
		if [ -f "${src_path}/Tools/sitl_gazebo/models/${model}/${model}-gen.sdf" ]; then
			model_name="${model}-gen"
		fi

		# Set the plugin path so Gazebo finds our model and sim
		source "$src_path/Tools/setup_gazebo.bash" "${src_path}" "${build_path}"
		if [ -z $PX4_SITL_WORLD ]; then
			#Spawn predefined world
			if [ "$world" == "none" ]; then
				if [ -f ${src_path}/Tools/sitl_gazebo/worlds/${model}.world ]; then
					echo "empty world, default world ${model}.world for model found"
					world_path="${src_path}/Tools/sitl_gazebo/worlds/${model}.world"
				else
					echo "empty world, setting empty.world as default"
					world_path="${src_path}/Tools/sitl_gazebo/worlds/empty.world"
				fi
			else
				#Spawn empty world if world with model name doesn't exist
<<<<<<< HEAD
				world_path="${src_path}/Tools/sitl_gazebo/worlds/${world}.world"
=======
				world_path= $verbose "${src_path}/Tools/sitl_gazebo/worlds/${world}.world"
>>>>>>> 95d114e9
			fi
		else
			if [ -f ${src_path}/Tools/sitl_gazebo/worlds/${PX4_SITL_WORLD}.world ]; then
				# Spawn world by name if exists in the worlds directory from environment variable
				world_path="${src_path}/Tools/sitl_gazebo/worlds/${PX4_SITL_WORLD}.world"
			else
				# Spawn world from environment variable with absolute path
				world_path="$PX4_SITL_WORLD"
			fi
		fi
		gzserver $verbose $world_path &
		SIM_PID=$!
<<<<<<< HEAD
		if [ -f ${src_path}/Tools/auterion/gazebo_models/${model}/${model}.sdf ]; then
			MODEL_PATH=${src_path}/Tools/auterion/gazebo_models/${model}/${model}.sdf
		else
			MODEL_PATH=${src_path}/Tools/sitl_gazebo/models/${model}/${model}.sdf
		fi

		while gz model --verbose --spawn-file="$MODEL_PATH" --model-name=${model} -x 1.01 -y 0.98 -z 0.83 2>&1 | grep -q "An instance of Gazebo is not running."; do
=======

		while gz model --verbose --spawn-file="${src_path}/Tools/sitl_gazebo/models/${model}/${model_name}.sdf" --model-name=${model} -x 1.01 -y 0.98 -z 0.83 2>&1 | grep -q "An instance of Gazebo is not running."; do
>>>>>>> 95d114e9
			echo "gzserver not ready yet, trying again!"
			sleep 1
		done

		if [[ -n "$HEADLESS" ]]; then
			echo "not running gazebo gui"
		else
			# gzserver needs to be running to avoid a race. Since the launch
			# is putting it into the background we need to avoid it by backing off
			sleep 3
			nice -n 20 gzclient --verbose &
			GUI_PID=$!
		fi
	else
		echo "You need to have gazebo simulator installed!"
		exit 1
	fi
elif [ "$program" == "flightgear" ] && [ -z "$no_sim" ]; then
	echo "FG setup"
	cd "${src_path}/Tools/flightgear_bridge/"
	"${src_path}/Tools/flightgear_bridge/FG_run.py" "models/"${model}".json" 0
	"${build_path}/build_flightgear_bridge/flightgear_bridge" 0 `./get_FGbridge_params.py "models/"${model}".json"` &
<<<<<<< HEAD
	FG_BRIDGE_PID=`echo $!`
elif [ "$program" == "jsbsim" ] && [ -z "$no_sim" ]; then
	source "$src_path/Tools/setup_jsbsim.bash" "${src_path}" "${build_path}" ${model}
	if [[ -n "$HEADLESS" ]]; then
		echo "not running flightgear gui"
	else
		fgfs --fdm=null \
			--native-fdm=socket,in,60,,5550,udp \
			--aircraft=$JSBSIM_AIRCRAFT_MODEL \
			--airport=${world} \
			--disable-hud \
			--disable-ai-models &> /dev/null &
		FGFS_PID=$!
	fi
	"${build_path}/build_jsbsim_bridge/jsbsim_bridge" "models/${JSBSIM_AIRCRAFT_DIR}" $JSBSIM_AIRCRAFT_MODEL ${model} "${src_path}/Tools/jsbsim_bridge/scene/${world}.xml" $HEADLESS 2> /dev/null &
	JSBSIM_PID=$!
=======
	FG_BRIDGE_PID=$!
>>>>>>> 95d114e9
fi

pushd "$rootfs" >/dev/null

# Do not exit on failure now from here on because we want the complete cleanup
set +e

if [[ ${model} == test_* ]] || [[ ${model} == *_generated ]]; then
	sitl_command="\"$sitl_bin\" $no_pxh \"$src_path\"/ROMFS/px4fmu_test -s \"${src_path}\"/posix-configs/SITL/init/test/${model} -t \"$src_path\"/test_data"
else
	sitl_command="\"$sitl_bin\" $no_pxh \"$build_path\"/etc -s etc/init.d-posix/rcS -t \"$src_path\"/test_data"
fi

echo SITL COMMAND: $sitl_command

export PX4_SIM_MODEL=${model}


if [ "$debugger" == "lldb" ]; then
	eval lldb -- $sitl_command
elif [ "$debugger" == "gdb" ]; then
	eval gdb --args $sitl_command
elif [ "$debugger" == "ddd" ]; then
	eval ddd --debugger gdb --args $sitl_command
elif [ "$debugger" == "valgrind" ]; then
	eval valgrind --track-origins=yes --leak-check=full -v $sitl_command
elif [ "$debugger" == "callgrind" ]; then
	eval valgrind --tool=callgrind -v $sitl_command
elif [ "$debugger" == "ide" ]; then
	echo "######################################################################"
	echo
	echo "PX4 simulator not started, use your IDE to start PX4_${model} target."
	echo "Hit enter to quit..."
	echo
	echo "######################################################################"
	read
else
	eval $sitl_command
fi

popd >/dev/null

if [ "$program" == "jmavsim" ]; then
	pkill -9 -P $SIM_PID
	kill -9 $SIM_PID
elif [ "$program" == "gazebo" ]; then
	kill -9 $SIM_PID
	if [[ ! -n "$HEADLESS" ]]; then
		kill -9 $GUI_PID
	fi
elif [ "$program" == "flightgear" ]; then
	kill $FG_BRIDGE_PID
	kill -9 `cat /tmp/px4fgfspid_0`
elif [ "$program" == "jsbsim" ]; then
	kill $JSBSIM_PID
	kill $FGFS_PID
fi<|MERGE_RESOLUTION|>--- conflicted
+++ resolved
@@ -42,23 +42,14 @@
 	no_pxh=""
 fi
 
-<<<<<<< HEAD
 # To enable simulator verbose output
 if [[ -n "$VERBOSE_SIM" ]]; then
-=======
-# To disable user input
-if [[ -n "$VERBOSE" ]]; then
->>>>>>> 95d114e9
 	verbose="--verbose"
 else
 	verbose=""
 fi
 
-<<<<<<< HEAD
-if [ "$model" != none ]; then
-=======
 if [ "$program" == "jmavsim" ]; then
->>>>>>> 95d114e9
 	jmavsim_pid=`ps aux | grep java | grep "\-jar jmavsim_run.jar" | awk '{ print $2 }'`
 	if [ -n "$jmavsim_pid" ]; then
 		kill $jmavsim_pid
@@ -121,11 +112,7 @@
 				fi
 			else
 				#Spawn empty world if world with model name doesn't exist
-<<<<<<< HEAD
 				world_path="${src_path}/Tools/sitl_gazebo/worlds/${world}.world"
-=======
-				world_path= $verbose "${src_path}/Tools/sitl_gazebo/worlds/${world}.world"
->>>>>>> 95d114e9
 			fi
 		else
 			if [ -f ${src_path}/Tools/sitl_gazebo/worlds/${PX4_SITL_WORLD}.world ]; then
@@ -138,7 +125,6 @@
 		fi
 		gzserver $verbose $world_path &
 		SIM_PID=$!
-<<<<<<< HEAD
 		if [ -f ${src_path}/Tools/auterion/gazebo_models/${model}/${model}.sdf ]; then
 			MODEL_PATH=${src_path}/Tools/auterion/gazebo_models/${model}/${model}.sdf
 		else
@@ -146,10 +132,6 @@
 		fi
 
 		while gz model --verbose --spawn-file="$MODEL_PATH" --model-name=${model} -x 1.01 -y 0.98 -z 0.83 2>&1 | grep -q "An instance of Gazebo is not running."; do
-=======
-
-		while gz model --verbose --spawn-file="${src_path}/Tools/sitl_gazebo/models/${model}/${model_name}.sdf" --model-name=${model} -x 1.01 -y 0.98 -z 0.83 2>&1 | grep -q "An instance of Gazebo is not running."; do
->>>>>>> 95d114e9
 			echo "gzserver not ready yet, trying again!"
 			sleep 1
 		done
@@ -172,8 +154,7 @@
 	cd "${src_path}/Tools/flightgear_bridge/"
 	"${src_path}/Tools/flightgear_bridge/FG_run.py" "models/"${model}".json" 0
 	"${build_path}/build_flightgear_bridge/flightgear_bridge" 0 `./get_FGbridge_params.py "models/"${model}".json"` &
-<<<<<<< HEAD
-	FG_BRIDGE_PID=`echo $!`
+	FG_BRIDGE_PID=$!
 elif [ "$program" == "jsbsim" ] && [ -z "$no_sim" ]; then
 	source "$src_path/Tools/setup_jsbsim.bash" "${src_path}" "${build_path}" ${model}
 	if [[ -n "$HEADLESS" ]]; then
@@ -189,9 +170,6 @@
 	fi
 	"${build_path}/build_jsbsim_bridge/jsbsim_bridge" "models/${JSBSIM_AIRCRAFT_DIR}" $JSBSIM_AIRCRAFT_MODEL ${model} "${src_path}/Tools/jsbsim_bridge/scene/${world}.xml" $HEADLESS 2> /dev/null &
 	JSBSIM_PID=$!
-=======
-	FG_BRIDGE_PID=$!
->>>>>>> 95d114e9
 fi
 
 pushd "$rootfs" >/dev/null
