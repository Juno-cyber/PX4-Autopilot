#!/bin/sh

# PX4 commands need the 'px4-' prefix in bash.
# (px4-alias.sh is expected to be in the PATH)
# shellcheck disable=SC1091
. px4-alias.sh

SCRIPT_DIR="$(CDPATH='' cd -- "$(dirname -- "$0")" && pwd)"

#
# Main SITL startup script
#

# check for ekf2 replay
# shellcheck disable=SC2154
if [ "$replay_mode" = "ekf2" ]
then
	sh etc/init.d-posix/rc.replay
	exit 0
fi

# initialize script variables
set AUX_MODE                    none
set IO_PRESENT                  no
set LOG_FILE                    bootlog.txt
set MAV_TYPE                    none
set MIXER                       none
set MIXER_AUX                   none
set MIXER_FILE                  none
set OUTPUT_MODE                 sim
set PWM_OUT                     none
set SDCARD_MIXERS_PATH          etc/mixers
set USE_IO                      no
set VEHICLE_TYPE                none
set LOGGER_BUF			1000

set RUN_MINIMAL_SHELL           no

# Use the variable set by sitl_run.sh to choose the model settings.
if [ "$PX4_SIM_MODEL" = "shell" ]; then
	set RUN_MINIMAL_SHELL yes
else
	# Find the matching Autostart ID (file name has the form: [0-9]+_${PX4_SIM_MODEL})
	# TODO: unify with rc.autostart generation
	# shellcheck disable=SC2012
	REQUESTED_AUTOSTART=$(ls "$SCRIPT_DIR" | sed -n 's/^\([0-9][0-9]*\)_'${PX4_SIM_MODEL}'$/\1/p')
	if [ -z "$REQUESTED_AUTOSTART" ]; then
		echo "Error: Unknown model '$PX4_SIM_MODEL'"
		exit 1
	fi
fi

# clear bootlog
[ -f $LOG_FILE ] && rm $LOG_FILE


uorb start

# Load parameters
set PARAM_FILE eeprom/parameters_"$REQUESTED_AUTOSTART"
param select $PARAM_FILE

if [ -f $PARAM_FILE ]
then
	if param load
	then
		echo "[param] Loaded: $PARAM_FILE"
	else
		echo "[param] FAILED loading $PARAM_FILE"
	fi
else
	echo "[param] parameter file not found, creating $PARAM_FILE"
fi

# exit early when the minimal shell is requested
[ $RUN_MINIMAL_SHELL = yes ] && exit 0


# Use environment variable PX4_ESTIMATOR to choose estimator.
if [ "$PX4_ESTIMATOR" = "q" ]; then
	param set SYS_MC_EST_GROUP 3
elif [ "$PX4_ESTIMATOR" = "ekf2" ]; then
	param set SYS_MC_EST_GROUP 2
elif [ "$PX4_ESTIMATOR" = "lpe" ]; then
	param set SYS_MC_EST_GROUP 1
elif [ "$PX4_ESTIMATOR" = "inav" ]; then
	param set SYS_MC_EST_GROUP 0
fi

if param compare SYS_AUTOSTART $REQUESTED_AUTOSTART
then
	set AUTOCNF no
else
	set AUTOCNF yes
	param set SYS_AUTOCONFIG 1
fi

if param compare SYS_AUTOCONFIG 1
then
	set AUTOCNF yes

	# Wipe out params except RC*, flight modes, total flight time, accel cal, gyro cal, next flight UUID
	param reset_nostart RC* COM_FLTMODE* LND_FLIGHT_T_* TC_* CAL_ACC* CAL_GYRO* COM_FLIGHT_UUID
fi

# multi-instance setup
# shellcheck disable=SC2154
param set MAV_SYS_ID $((px4_instance+1))
simulator_tcp_port=$((4560+px4_instance))
udp_offboard_port_local=$((14580+px4_instance))
udp_offboard_port_remote=$((14540+px4_instance))
[ $px4_instance -gt 9 ] && udp_offboard_port_remote=14549 # use the same ports for more than 10 instances to avoid port overlaps
udp_onboard_payload_port_local=$((14280+px4_instance))
udp_onboard_payload_port_remote=$((14030+px4_instance))
udp_gcs_port_local=$((18570+px4_instance))

if [ $AUTOCNF = yes ]
then
	param set SYS_AUTOSTART $REQUESTED_AUTOSTART

	param set BAT_N_CELLS 3

	param set CAL_ACC0_ID 1311244
	param set CAL_ACC_PRIME 1311244

	param set CAL_GYRO0_ID 2294028
	param set CAL_GYRO_PRIME 2294028

	param set CAL_MAG0_ID 197388
	param set CAL_MAG_PRIME 197388

	param set CBRK_AIRSPD_CHK 0

	param set COM_DISARM_LAND 0.5
	param set COM_OBL_ACT 2
	param set COM_OBL_RC_ACT 0
	param set COM_RC_IN_MODE 1

	param set EKF2_AID_MASK 1
	param set EKF2_ANGERR_INIT 0.01
	param set EKF2_HGT_MODE 0
	param set EKF2_GBIAS_INIT 0.01

	# Prevent high accel bias
	param set COM_ARM_EKF_AB 0.005

	# Speedup SITL startup
	param set EKF2_REQ_GPS_H 0.5

	# LPE: GPS only mode
	param set LPE_FUSION 145

	param set MC_PITCH_P 6
	param set MC_PITCHRATE_P 0.2
	param set MC_ROLL_P 6
	param set MC_ROLLRATE_P 0.2

	param set MPC_ALT_MODE 0
	param set MPC_HOLD_MAX_Z 2
	param set MPC_Z_VEL_I 0.15
	param set MPC_Z_VEL_P 0.6
	param set MPC_XY_P 0.8
	param set MPC_XY_VEL_P 0.2
	param set MPC_XY_VEL_I 0.02
	param set MPC_XY_VEL_D 0.016

	param set MPC_JERK_MIN 10
	param set MPC_JERK_MAX 20
	param set MPC_ACC_HOR_MAX 3
	param set MPC_SPOOLUP_TIME 0.5
	param set MPC_TKO_RAMP_T 1

	param set NAV_ACC_RAD 2
	param set NAV_DLL_ACT 2

	param set RTL_DESCEND_ALT 5
	param set RTL_LAND_DELAY 5
	param set RTL_RETURN_ALT 30

	# By default log from boot until first disarm.
	param set SDLOG_MODE 1
	# enable default, estimator replay and vision/avoidance logging profiles
	param set SDLOG_PROFILE 131
	param set SDLOG_DIRS_MAX 7
	param set SENS_BOARD_ROT 0
	param set SENS_BOARD_X_OFF 0.000001
	param set SENS_DPRES_OFF 0.001
	param set SYS_RESTART_TYPE 2

	param set TRIG_INTERFACE 3

fi

# Adapt timeout parameters if simulation runs faster or slower than realtime.
if [ ! -z $PX4_SIM_SPEED_FACTOR ]; then
	COM_DL_LOSS_T_LONGER=$(echo "$PX4_SIM_SPEED_FACTOR * 10" | bc)
	echo "COM_DL_LOSS_T set to $COM_DL_LOSS_T_LONGER"
	param set COM_DL_LOSS_T $COM_DL_LOSS_T_LONGER

<<<<<<< HEAD
	COM_RC_LOSS_T_LONGER=$(echo "$PX4_SIM_SPEED_FACTOR * 1" | bc)
	echo "COM_RC_LOSS_T set to $COM_RC_LOSS_T_LONGER"
	param set COM_RC_LOSS_T $COM_RC_LOSS_T_LONGER

	COM_OF_LOSS_T_LONGER=$(echo "$PX4_SIM_SPEED_FACTOR * 10" | bc)
=======
	COM_RC_LOSS_T_LONGER=$(echo "$PX4_SIM_SPEED_FACTOR * 0.5" | bc)
	echo "COM_RC_LOSS_T set to $COM_RC_LOSS_T_LONGER"
	param set COM_RC_LOSS_T $COM_RC_LOSS_T_LONGER

	COM_OF_LOSS_T_LONGER=$(echo "$PX4_SIM_SPEED_FACTOR * 0.5" | bc)
>>>>>>> 1f4b2d1d
	echo "COM_OF_LOSS_T set to $COM_OF_LOSS_T_LONGER"
	param set COM_OF_LOSS_T $COM_OF_LOSS_T_LONGER
fi

# Autostart ID
autostart_file=''
for f in etc/init.d-posix/"$(param show -q SYS_AUTOSTART)"_*
do
	filename=$(basename "$f")
	case "$filename" in
		*\.*)
			# ignore files that contain a dot (e.g. <vehicle>.post)
			;;
		*)
			autostart_file="$f"
			;;
	esac
done
if [ ! -e "$autostart_file" ]; then
	echo "Error: no autostart file found ($autostart_file)"
	exit 1
fi

sh "$autostart_file"

#
# If autoconfig parameter was set, reset it and save parameters.
#
if [ $AUTOCNF = yes ]
then
	param set SYS_AUTOCONFIG 0
fi

dataman start
replay tryapplyparams
simulator start -c $simulator_tcp_port
tone_alarm start
rc_update start
sensors start
commander start
navigator start


if ! param compare -s MNT_MODE_IN -1
then
	vmount start
fi

if param greater -s TRIG_MODE 0
then
	camera_trigger start
	camera_feedback start
fi

# Configure vehicle type specific parameters.
# Note: rc.vehicle_setup is the entry point for rc.interface,
#       rc.fw_apps, rc.mc_apps, rc.rover_apps, and rc.vtol_apps.
#
sh etc/init.d/rc.vehicle_setup

# GCS link
mavlink start -x -u $udp_gcs_port_local -r 4000000
mavlink stream -r 50 -s POSITION_TARGET_LOCAL_NED -u $udp_gcs_port_local
mavlink stream -r 50 -s LOCAL_POSITION_NED -u $udp_gcs_port_local
mavlink stream -r 50 -s GLOBAL_POSITION_INT -u $udp_gcs_port_local
mavlink stream -r 50 -s ATTITUDE -u $udp_gcs_port_local
mavlink stream -r 50 -s ATTITUDE_QUATERNION -u $udp_gcs_port_local
mavlink stream -r 50 -s ATTITUDE_TARGET -u $udp_gcs_port_local
mavlink stream -r 50 -s SERVO_OUTPUT_RAW_0 -u $udp_gcs_port_local
mavlink stream -r 20 -s RC_CHANNELS -u $udp_gcs_port_local
mavlink stream -r 10 -s OPTICAL_FLOW_RAD -u $udp_gcs_port_local

# API/Offboard link
mavlink start -x -u $udp_offboard_port_local -r 4000000 -m onboard -o $udp_offboard_port_remote

# Onboard link to camera
mavlink start -x -u $udp_onboard_payload_port_local -r 4000 -f -m onboard -o $udp_onboard_payload_port_remote

# execute autostart post script if any
[ -e "$autostart_file".post ] && sh "$autostart_file".post

# Run script to start logging
sh etc/init.d/rc.logging

mavlink boot_complete
replay trystart<|MERGE_RESOLUTION|>--- conflicted
+++ resolved
@@ -197,19 +197,11 @@
 	echo "COM_DL_LOSS_T set to $COM_DL_LOSS_T_LONGER"
 	param set COM_DL_LOSS_T $COM_DL_LOSS_T_LONGER
 
-<<<<<<< HEAD
-	COM_RC_LOSS_T_LONGER=$(echo "$PX4_SIM_SPEED_FACTOR * 1" | bc)
-	echo "COM_RC_LOSS_T set to $COM_RC_LOSS_T_LONGER"
-	param set COM_RC_LOSS_T $COM_RC_LOSS_T_LONGER
-
-	COM_OF_LOSS_T_LONGER=$(echo "$PX4_SIM_SPEED_FACTOR * 10" | bc)
-=======
 	COM_RC_LOSS_T_LONGER=$(echo "$PX4_SIM_SPEED_FACTOR * 0.5" | bc)
 	echo "COM_RC_LOSS_T set to $COM_RC_LOSS_T_LONGER"
 	param set COM_RC_LOSS_T $COM_RC_LOSS_T_LONGER
 
 	COM_OF_LOSS_T_LONGER=$(echo "$PX4_SIM_SPEED_FACTOR * 0.5" | bc)
->>>>>>> 1f4b2d1d
 	echo "COM_OF_LOSS_T set to $COM_OF_LOSS_T_LONGER"
 	param set COM_OF_LOSS_T $COM_OF_LOSS_T_LONGER
 fi
