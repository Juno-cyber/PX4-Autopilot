#!/bin/sh
#
# @name Team Blacksheep Discovery
#
# @type Quadrotor Wide
# @class Copter
#
# @output MAIN1 motor 1
# @output MAIN2 motor 2
# @output MAIN3 motor 3
# @output MAIN4 motor 4
# @output MAIN5 feed-through of RC AUX1 channel
# @output MAIN6 feed-through of RC AUX2 channel
#
# @output AUX1 feed-through of RC AUX1 channel
# @output AUX2 feed-through of RC AUX2 channel
# @output AUX3 feed-through of RC AUX3 channel
# @output AUX4 feed-through of RC FLAPS channel
#
# @maintainer Lorenz Meier <lorenz@px4.io>
#
# @board px4_fmu-v2 exclude
# @board bitcraze_crazyflie exclude
#

. ${R}etc/init.d/rc.mc_defaults

param set-default MC_ROLLRATE_P 0.1
param set-default MC_ROLLRATE_I 0.05
param set-default MC_ROLLRATE_D 0.0017
param set-default MC_PITCHRATE_P 0.14
param set-default MC_PITCHRATE_I 0.1
param set-default MC_PITCHRATE_D 0.0025
param set-default MC_YAWRATE_P 0.28
<<<<<<< HEAD

set MIXER quad_w
=======
>>>>>>> 94884594

set MIXER quad_w<|MERGE_RESOLUTION|>--- conflicted
+++ resolved
@@ -32,10 +32,5 @@
 param set-default MC_PITCHRATE_I 0.1
 param set-default MC_PITCHRATE_D 0.0025
 param set-default MC_YAWRATE_P 0.28
-<<<<<<< HEAD
-
-set MIXER quad_w
-=======
->>>>>>> 94884594
 
 set MIXER quad_w