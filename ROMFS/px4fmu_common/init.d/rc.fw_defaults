#!/bin/sh
#
# Fixed wing default parameters
#
# NOTE: Script variables are declared/initialized/unset in the rcS script.
#

set VEHICLE_TYPE fw

<<<<<<< HEAD
if [ $AUTOCNF = yes ]
then
	#
	# Default parameters for fixed wing UAVs.
	#
	param set COM_POS_FS_DELAY 5
	param set COM_POS_FS_EPH 15
	param set COM_POS_FS_EPV 30
	param set COM_POS_FS_GAIN 0
	param set COM_POS_FS_PROB 1
	param set COM_VEL_FS_EVH 5

	param set EKF2_ARSP_THR 8
	param set EKF2_FUSE_BETA 1
	param set EKF2_GPS_CHECK 21
	param set EKF2_MAG_ACCLIM 0
	param set EKF2_MAG_YAWLIM 0
	param set EKF2_REQ_EPH 10
	param set EKF2_REQ_EPV 10
	param set EKF2_REQ_HDRIFT 0.5
	param set EKF2_REQ_SACC 1
	param set EKF2_REQ_VDRIFT 1.0

	param set RTL_TYPE 1
	param set RTL_RETURN_ALT 100
	param set RTL_DESCEND_ALT 100
	param set RTL_LAND_DELAY -1

	#
	# FW uses L1 distance for acceptance radius.
	# Set a smaller NAV_ACC_RAD for vertical acceptance distance.
	#
	param set NAV_ACC_RAD 10

	param set MIS_DIST_WPS 5000
	param set MIS_LTRMIN_ALT 25
	param set MIS_TAKEOFF_ALT 25

	param set PWM_RATE 50

	#
	# FW takeoff acceleration can easily exceed ublox GPS 2G default.
	#
	param set GPS_UBX_DYNMODEL 8
fi
=======
#
# Default parameters for fixed wing UAVs.
#
param set-default COM_POS_FS_DELAY 5
param set-default COM_POS_FS_EPH 15
param set-default COM_POS_FS_EPV 30
param set-default COM_POS_FS_GAIN 0
param set-default COM_POS_FS_PROB 1
param set-default COM_VEL_FS_EVH 5

param set-default EKF2_ARSP_THR 8
param set-default EKF2_FUSE_BETA 1
param set-default EKF2_GPS_CHECK 21
param set-default EKF2_MAG_ACCLIM 0
param set-default EKF2_MAG_YAWLIM 0
param set-default EKF2_REQ_EPH 10
param set-default EKF2_REQ_EPV 10
param set-default EKF2_REQ_HDRIFT 0.5
param set-default EKF2_REQ_SACC 1
param set-default EKF2_REQ_VDRIFT 1.0

param set-default RTL_TYPE 1
param set-default RTL_RETURN_ALT 100
param set-default RTL_DESCEND_ALT 100
param set-default RTL_LAND_DELAY -1

#
# FW uses L1 distance for acceptance radius.
# Set a smaller NAV_ACC_RAD for vertical acceptance distance.
#
param set-default NAV_ACC_RAD 10

param set-default MIS_DIST_WPS 5000
param set-default MIS_LTRMIN_ALT 25
param set-default MIS_TAKEOFF_ALT 25

param set-default PWM_MAIN_RATE 50

#
# FW takeoff acceleration can easily exceed ublox GPS 2G default.
#
param set-default GPS_UBX_DYNMODEL 8
>>>>>>> 0f29b871

#
# This is the gimbal pass mixer.
#
set MIXER_AUX pass

set PWM_AUX_RATE 50
set PWM_AUX_OUT 1234<|MERGE_RESOLUTION|>--- conflicted
+++ resolved
@@ -7,53 +7,6 @@
 
 set VEHICLE_TYPE fw
 
-<<<<<<< HEAD
-if [ $AUTOCNF = yes ]
-then
-	#
-	# Default parameters for fixed wing UAVs.
-	#
-	param set COM_POS_FS_DELAY 5
-	param set COM_POS_FS_EPH 15
-	param set COM_POS_FS_EPV 30
-	param set COM_POS_FS_GAIN 0
-	param set COM_POS_FS_PROB 1
-	param set COM_VEL_FS_EVH 5
-
-	param set EKF2_ARSP_THR 8
-	param set EKF2_FUSE_BETA 1
-	param set EKF2_GPS_CHECK 21
-	param set EKF2_MAG_ACCLIM 0
-	param set EKF2_MAG_YAWLIM 0
-	param set EKF2_REQ_EPH 10
-	param set EKF2_REQ_EPV 10
-	param set EKF2_REQ_HDRIFT 0.5
-	param set EKF2_REQ_SACC 1
-	param set EKF2_REQ_VDRIFT 1.0
-
-	param set RTL_TYPE 1
-	param set RTL_RETURN_ALT 100
-	param set RTL_DESCEND_ALT 100
-	param set RTL_LAND_DELAY -1
-
-	#
-	# FW uses L1 distance for acceptance radius.
-	# Set a smaller NAV_ACC_RAD for vertical acceptance distance.
-	#
-	param set NAV_ACC_RAD 10
-
-	param set MIS_DIST_WPS 5000
-	param set MIS_LTRMIN_ALT 25
-	param set MIS_TAKEOFF_ALT 25
-
-	param set PWM_RATE 50
-
-	#
-	# FW takeoff acceleration can easily exceed ublox GPS 2G default.
-	#
-	param set GPS_UBX_DYNMODEL 8
-fi
-=======
 #
 # Default parameters for fixed wing UAVs.
 #
@@ -96,7 +49,6 @@
 # FW takeoff acceleration can easily exceed ublox GPS 2G default.
 #
 param set-default GPS_UBX_DYNMODEL 8
->>>>>>> 0f29b871
 
 #
 # This is the gimbal pass mixer.
