############################################################################
#
#   Copyright (c) 2018 PX4 Development Team. All rights reserved.
#
# Redistribution and use in source and binary forms, with or without
# modification, are permitted provided that the following conditions
# are met:
#
# 1. Redistributions of source code must retain the above copyright
#    notice, this list of conditions and the following disclaimer.
# 2. Redistributions in binary form must reproduce the above copyright
#    notice, this list of conditions and the following disclaimer in
#    the documentation and/or other materials provided with the
#    distribution.
# 3. Neither the name PX4 nor the names of its contributors may be
#    used to endorse or promote products derived from this software
#    without specific prior written permission.
#
# THIS SOFTWARE IS PROVIDED BY THE COPYRIGHT HOLDERS AND CONTRIBUTORS
# "AS IS" AND ANY EXPRESS OR IMPLIED WARRANTIES, INCLUDING, BUT NOT
# LIMITED TO, THE IMPLIED WARRANTIES OF MERCHANTABILITY AND FITNESS
# FOR A PARTICULAR PURPOSE ARE DISCLAIMED. IN NO EVENT SHALL THE
# COPYRIGHT OWNER OR CONTRIBUTORS BE LIABLE FOR ANY DIRECT, INDIRECT,
# INCIDENTAL, SPECIAL, EXEMPLARY, OR CONSEQUENTIAL DAMAGES (INCLUDING,
# BUT NOT LIMITED TO, PROCUREMENT OF SUBSTITUTE GOODS OR SERVICES; LOSS
# OF USE, DATA, OR PROFITS; OR BUSINESS INTERRUPTION) HOWEVER CAUSED
# AND ON ANY THEORY OF LIABILITY, WHETHER IN CONTRACT, STRICT
# LIABILITY, OR TORT (INCLUDING NEGLIGENCE OR OTHERWISE) ARISING IN
# ANY WAY OUT OF THE USE OF THIS SOFTWARE, EVEN IF ADVISED OF THE
# POSSIBILITY OF SUCH DAMAGE.
#
############################################################################

add_subdirectory(airframes)

px4_add_romfs_files(
<<<<<<< HEAD
	rc.autostart_ext
=======
	rc.airship_apps
	rc.airship_defaults
>>>>>>> 95d114e9
	rc.fw_apps
	rc.fw_defaults
	rc.interface
	rc.io
	rc.logging
	rc.mc_apps
	rc.mc_defaults
	rcS
	rc.sensors
	rc.thermal_cal
	rc.rover_apps
	rc.rover_defaults
	rc.uuv_apps
	rc.uuv_defaults
	rc.vehicle_setup
	rc.vtol_apps
	rc.vtol_defaults
)<|MERGE_RESOLUTION|>--- conflicted
+++ resolved
@@ -34,12 +34,9 @@
 add_subdirectory(airframes)
 
 px4_add_romfs_files(
-<<<<<<< HEAD
-	rc.autostart_ext
-=======
 	rc.airship_apps
 	rc.airship_defaults
->>>>>>> 95d114e9
+	rc.autostart_ext
 	rc.fw_apps
 	rc.fw_defaults
 	rc.interface
