############################################################################
#
#   Copyright (c) 2018 PX4 Development Team. All rights reserved.
#
# Redistribution and use in source and binary forms, with or without
# modification, are permitted provided that the following conditions
# are met:
#
# 1. Redistributions of source code must retain the above copyright
#    notice, this list of conditions and the following disclaimer.
# 2. Redistributions in binary form must reproduce the above copyright
#    notice, this list of conditions and the following disclaimer in
#    the documentation and/or other materials provided with the
#    distribution.
# 3. Neither the name PX4 nor the names of its contributors may be
#    used to endorse or promote products derived from this software
#    without specific prior written permission.
#
# THIS SOFTWARE IS PROVIDED BY THE COPYRIGHT HOLDERS AND CONTRIBUTORS
# "AS IS" AND ANY EXPRESS OR IMPLIED WARRANTIES, INCLUDING, BUT NOT
# LIMITED TO, THE IMPLIED WARRANTIES OF MERCHANTABILITY AND FITNESS
# FOR A PARTICULAR PURPOSE ARE DISCLAIMED. IN NO EVENT SHALL THE
# COPYRIGHT OWNER OR CONTRIBUTORS BE LIABLE FOR ANY DIRECT, INDIRECT,
# INCIDENTAL, SPECIAL, EXEMPLARY, OR CONSEQUENTIAL DAMAGES (INCLUDING,
# BUT NOT LIMITED TO, PROCUREMENT OF SUBSTITUTE GOODS OR SERVICES; LOSS
# OF USE, DATA, OR PROFITS; OR BUSINESS INTERRUPTION) HOWEVER CAUSED
# AND ON ANY THEORY OF LIABILITY, WHETHER IN CONTRACT, STRICT
# LIABILITY, OR TORT (INCLUDING NEGLIGENCE OR OTHERWISE) ARISING IN
# ANY WAY OUT OF THE USE OF THIS SOFTWARE, EVEN IF ADVISED OF THE
# POSSIBILITY OF SUCH DAMAGE.
#
############################################################################

add_subdirectory(airframes)

px4_add_romfs_files(
	rc.airship_apps
	rc.airship_defaults
<<<<<<< HEAD
	rc.autostart_ext
=======
	rc.boat_defaults
>>>>>>> 48f125f1
	rc.fw_apps
	rc.fw_defaults
	rc.interface
	rc.io
	rc.logging
	rc.mc_apps
	rc.mc_defaults
	rcS
	rc.sensors
	rc.thermal_cal
	rc.rover_apps
	rc.rover_defaults
	rc.uuv_apps
	rc.uuv_defaults
	rc.vehicle_setup
	rc.vtol_apps
	rc.vtol_defaults
)<|MERGE_RESOLUTION|>--- conflicted
+++ resolved
@@ -36,11 +36,8 @@
 px4_add_romfs_files(
 	rc.airship_apps
 	rc.airship_defaults
-<<<<<<< HEAD
+	rc.boat_defaults
 	rc.autostart_ext
-=======
-	rc.boat_defaults
->>>>>>> 48f125f1
 	rc.fw_apps
 	rc.fw_defaults
 	rc.interface
