#!/bin/sh
# Un comment and use set +e to ignore and set -e to enable 'exit on error control'
set +e
# Un comment the line below to help debug scripts by printing a trace of the script commands
#set -x
# PX4FMU startup script.
#
# NOTE: environment variable references:
#    If the dollar sign ('$') is followed by a left bracket ('{') then the
#    variable name is terminated with the right bracket character ('}').
#    Otherwise, the variable name goes to the end of the argument.
#
#
# NOTE: COMMENT LINES ARE REMOVED BEFORE STORED IN ROMFS.
#
#------------------------------------------------------------------------------

#
# Set default paramter values.
# Do not add intra word spaces
# it wastes flash
#
set R /
set AUTOCNF no
set FCONFIG /fs/microsd/etc/config.txt
set FEXTRAS /fs/microsd/etc/extras.txt
set FRC /fs/microsd/etc/rc.txt
set IOFW "/etc/extras/px4_io-v2_default.bin"
set IO_PRESENT no
set LOGGER_ARGS ""
set LOGGER_BUF 8
set MAV_TYPE none
set MIXER none
set MIXER_AUX none
set MIXER_FILE none
set MIXER_EXTRA none
set OUTPUT_MODE none
set PARAM_FILE /fs/microsd/params
set PWM_OUT none
set PWM_MAIN_RATE p:PWM_MAIN_RATE
set PWM_AUX_OUT none
set PWM_AUX_RATE p:PWM_AUX_RATE
set PWM_EXTRA_OUT none
set PWM_EXTRA_RATE p:PWM_EXTRA_RATE
set EXTRA_MIXER_MODE none
set RC_INPUT_ARGS ""
set SDCARD_MIXERS_PATH /fs/microsd/etc/mixers
set STARTUP_TUNE 1
set USE_IO no
set VEHICLE_TYPE none
<<<<<<< HEAD
set SDCARD_EXT_PATH /fs/microsd/ext_autostart

#
# Mount the procfs.
#
mount -t procfs /proc
=======
>>>>>>> faca2b17

#
# Start CDC/ACM serial driver.
#
sercon

#
# Print full system version.
#
ver all

#
# Try to mount the microSD card.
#
set SDCARD_AVAILABLE no
# REBOOTWORK this needs to start after the flight control loop.
if mount -t vfat /dev/mmcsd0 /fs/microsd
then
	set PX4_INIT_TEST_FILE "/fs/microsd/.px4_init_test_file"
	date >> $PX4_INIT_TEST_FILE

	if [ -f $PX4_INIT_TEST_FILE ]
	then
		cat $PX4_INIT_TEST_FILE
		rm $PX4_INIT_TEST_FILE

		if [ ! -f $PX4_INIT_TEST_FILE ]
		then
			set SDCARD_AVAILABLE yes
		fi
	fi
fi

<<<<<<< HEAD
	# Prevent MacOS and Ubuntu from creating unnecessary temporary files on the microSD card

	# block MacOS Spotlight indexing (.Spotlight-V100 folder)
	if [ ! -f "/fs/microsd/.metadata_never_index" ]; then
		cat > /fs/microsd/.metadata_never_index
	fi

	# block MacOS trashes
	if [ ! -f "/fs/microsd/.Trashes" ]; then
		cat > /fs/microsd/.Trashes
	fi

	# block MacOS logging of filesystem events
	if [ ! -d "/fs/microsd/.fseventsd" ]; then
		mkdir /fs/microsd/.fseventsd
	fi

	if [ ! -f "/fs/microsd/.fseventsd/no_log" ]; then
		cat > /fs/microsd/.fseventsd/no_log
	fi

	# block Ubuntu trash
	if [ ! -f "/fs/microsd/.Trash-1000" ]; then
		cat > /fs/microsd/.Trash-1000
	fi

	# Check for an update
	if [ -e /fs/microsd/new ]
	then
		echo "Updating external autostart files"
		# FIXME: add NuttX support for recursive rm, then we can remove the
		# directory (for now this is done during updating via MAVLink FTP)
		#rm -r $SDCARD_EXT_PATH
		mv /fs/microsd/new $SDCARD_EXT_PATH
	fi

else
	# tune SD_INIT
=======
if [ $SDCARD_AVAILABLE = no ]
then
>>>>>>> faca2b17
	set STARTUP_TUNE 14 # tune 14 = SD_INIT
	if mkfatfs -F 32 /dev/mmcsd0
	then
		if mount -t vfat /dev/mmcsd0 /fs/microsd
		then
			set SDCARD_AVAILABLE yes
			echo "INFO [init] card formatted"

		else
			set STARTUP_TUNE 15 # tune 15 = SD_ERROR
			echo "ERROR [init] format failed"
		fi
	fi
fi

if [ $SDCARD_AVAILABLE = yes ]
then
	if hardfault_log check
	then
		# Error tune.
		set STARTUP_TUNE 2
		if hardfault_log commit
		then
			hardfault_log reset
		fi
	fi
fi
unset SDCARD_AVAILABLE

#
# Look for an init script on the microSD card.
# Disable autostart if the script found.
#
if [ -f $FRC ]
then
	. $FRC
else

	#
	# Set the parameter file the board supports params on
	# MTD device.
	#
	if mft query -q -k MTD -s MTD_PARAMETERS -v /fs/mtd_params
	then
		set PARAM_FILE /fs/mtd_params
	fi

	#
	# Load parameters.
	#
	# if the board has a storage for (factory) calibration data
	if mft query -q -k MTD -s MTD_CALDATA -v /fs/mtd_caldata
	then
		param load /fs/mtd_caldata
	fi

	param select $PARAM_FILE
	if ! param import
	then
		param reset_all
	fi
	if ver hwcmp PX4_FMU_V5X PX4_FMU_V6X
	then
		netman update -i eth0
	fi

	#
	# Set AUTOCNF flag to use it in AUTOSTART scripts.
	#
	if param greater SYS_AUTOCONFIG 0
	then
		# Wipe out params except RC*, flight modes, total flight time, calibration parameters, next flight UUID
		param reset_all SYS_AUTO* RC* COM_FLTMODE* LND_FLIGHT* TC_* CAL_ACC* CAL_GYRO* COM_FLIGHT*
		set AUTOCNF yes
	fi

	#
	# Optional board architecture defaults: rc.board_arch_defaults
	#
	set BOARD_ARCH_RC_DEFAULTS ${R}etc/init.d/rc.board_arch_defaults
	if [ -f $BOARD_ARCH_RC_DEFAULTS ]
	then
		echo "Board architecture defaults: ${BOARD_ARCH_RC_DEFAULTS}"
		. $BOARD_ARCH_RC_DEFAULTS
	fi
	unset BOARD_ARCH_RC_DEFAULTS

	#
	# Optional board defaults: rc.board_defaults
	#
	set BOARD_RC_DEFAULTS ${R}etc/init.d/rc.board_defaults
	if [ -f $BOARD_RC_DEFAULTS ]
	then
		echo "Board defaults: ${BOARD_RC_DEFAULTS}"
		. $BOARD_RC_DEFAULTS
	fi
	unset BOARD_RC_DEFAULTS

	#
	# Start the tone_alarm driver.
	# Needs to be started after the parameters are loaded (for CBRK_BUZZER).
	#
	tone_alarm start

	#
	# Play the startup tune (if not disabled or there is an error)
	#
	param compare CBRK_BUZZER 782090
	if [ $? != 0 -o $STARTUP_TUNE != 1 ]
	then
		tune_control play -t $STARTUP_TUNE
	fi

	#
	# Waypoint storage.
	# REBOOTWORK this needs to start in parallel.
	#
	dataman start

	#
	# Start the socket communication send_event handler.
	#
	send_event start

	#
	# Start the resource load monitor.
	#
	load_mon start

	#
	# Start system state indicator.
	#
	rgbled start -X -q
	rgbled_ncp5623c start -X -q

	#
	# Set parameters and env variables for selected AUTOSTART.
	#
	set AUTOSTART_PATH etc/init.d/rc.autostart
	if ! param compare SYS_AUTOSTART 0
	then
		if param greater SYS_AUTOSTART 1000000
		then
			# Use external startup file
			if [ -d "/fs/microsd" ]; then
				set AUTOSTART_PATH etc/init.d/rc.autostart_ext
			else
				echo "ERROR [init] SD card not mounted - trying to load airframe from ROMFS"
			fi
		fi
		. ${R}$AUTOSTART_PATH
	fi
	unset AUTOSTART_PATH

	#
	# Override parameters from user configuration file.
	#
	if [ -f $FCONFIG ]
	then
		echo "Custom: ${FCONFIG}"
		. $FCONFIG
	fi

	#
	# If autoconfig parameter was set, reset it and save parameters.
	#
	if [ $AUTOCNF = yes ]
	then
		param set SYS_AUTOCONFIG 0
	fi

	#
	# Check if UAVCAN is enabled, default to it for ESCs.
	#
	if param greater -s UAVCAN_ENABLE 0
	then
		# Start core UAVCAN module.
		if uavcan start
		then
			if param greater UAVCAN_ENABLE 1
			then
				# Start UAVCAN firmware update server and dynamic node ID allocation server.
				uavcan start fw
				tune_control play -t 1
				if param greater UAVCAN_ENABLE 2
				then
					set OUTPUT_MODE uavcan_esc
				fi
			fi
		else
			tune_control play error
		fi
	else
		if param greater -s UAVCAN_V1_ENABLE 0
		then
			uavcan_v1 start
		fi
	fi

	#
	# Check if PX4IO present and update firmware if needed.
	# Assumption IOFW set to firmware file and IO_PRESENT = no
	#

	if [ -f $IOFW ]
	then
		# Check for the mini using build with px4io fw file
		# but not a px4IO
		if ver hwtypecmp V540 V560
		then
			param set SYS_USE_IO 0
		else
			if px4io checkcrc ${IOFW}
			then
				set IO_PRESENT yes
			else
				# tune Program PX4IO
				tune_control play -t 16 # tune 16 = PROG_PX4IO

				if px4io update ${IOFW}
				then
					usleep 10000
					tune_control stop
					if px4io checkcrc ${IOFW}
					then
						tune_control play -t 17 # tune 17 = PROG_PX4IO_OK
						set IO_PRESENT yes
					else
						tune_control play -t 18 # tune 18 = PROG_PX4IO_ERR
					fi
				else
					tune_control stop
				fi
			fi
		fi
	fi

	#
	# Set USE_IO flag.
	#
	if param compare -s SYS_USE_IO 1
	then
		set USE_IO yes
	fi

	if [ $USE_IO = yes -a $IO_PRESENT = no ]
	then
		echo "PX4IO not found"
		tune_control play error
	fi

	#
	# RC update (map raw RC input to calibrate manual control)
	#  start before commander
	#
	rc_update start

	#
	# Sensors System (start before Commander so Preflight checks are properly run).
	# Commander needs to be this early for in-air-restarts.
	#
	if param greater SYS_HITL 0
	then
		set OUTPUT_MODE hil
		sensors start -h
		commander start -h
		# disable GPS
		param set GPS_1_CONFIG 0

		# start the simulator in hardware if needed
		if param compare SYS_HITL 2
		then
			sih start
		fi

	else
		#
		# board sensors: rc.sensors
		#
		set BOARD_RC_SENSORS ${R}etc/init.d/rc.board_sensors
		if [ -f $BOARD_RC_SENSORS ]
		then
			echo "Board sensors: ${BOARD_RC_SENSORS}"
			. $BOARD_RC_SENSORS
		fi
		unset BOARD_RC_SENSORS

		. ${R}etc/init.d/rc.sensors

		if param compare -s BAT1_SOURCE 2
		then
			esc_battery start
		fi

		if ! param compare BAT1_SOURCE 1
		then
			battery_status start
		fi

		commander start
	fi

<<<<<<< HEAD
	# Pre-takeoff continuous magnetometer calibration
	if param compare -s MBE_ENABLE 1
	then
		mag_bias_estimator start
	fi

	# Sensors on the PWM interface bank.
	if param compare -s SENS_EN_LL40LS 1
	then
		# Clear pins 5 and 6.
		set FMU_MODE pwm4
		set AUX_MODE pwm4
	fi


	# Check if ATS is enabled
	if param compare FD_EXT_ATS_EN 1
	then
		# Clear pins 5 and 6.
		set FMU_MODE pwm4
		set AUX_MODE pwm4
	fi
=======
>>>>>>> faca2b17

	if param greater -s TRIG_MODE 0
	then
		camera_trigger start
		camera_feedback start
	fi

	#
	# Optional board mavlink streams: rc.board_mavlink
	#
	set BOARD_RC_MAVLINK ${R}etc/init.d/rc.board_mavlink
	if [ -f $BOARD_RC_MAVLINK ]
	then
		echo "Board extras: ${BOARD_RC_MAVLINK}"
		. $BOARD_RC_MAVLINK
	fi
	unset BOARD_RC_MAVLINK

	#
	# Start UART/Serial device drivers.
	# Note: rc.serial is auto-generated from Tools/serial/generate_config.py
	#
	. ${R}etc/init.d/rc.serial

	if [ $IO_PRESENT = no ]
	then
		# Must be started after the serial config is read
		rc_input start $RC_INPUT_ARGS
	fi

	# Camera capture driver (before pwm_out)
	if param greater -s CAM_CAP_FBACK 0
	then
		if camera_capture start
		then
			camera_capture on
		fi
	fi

	#
	# Configure vehicle type specific parameters.
	# Note: rc.vehicle_setup is the entry point for rc.interface,
	#       rc.fw_apps, rc.mc_apps, rc.rover_apps, and rc.vtol_apps.
	#
	. ${R}etc/init.d/rc.vehicle_setup

	#
	# Start the navigator.
	#
	navigator start

	#
	# Start a thermal calibration if required.
	#
	. ${R}etc/init.d/rc.thermal_cal

	#
	# Start vmount to control mounts such as gimbals, disabled by default.
	#
	if param greater -s MNT_MODE_IN -1
	then
		vmount start
	fi

	# Check for flow sensor
	if param compare -s SENS_EN_PX4FLOW 1
	then
		px4flow start -X
	fi

	# Blacksheep telemetry
	if param compare -s TEL_BST_EN 1
	then
		bst start -X
	fi

	if param compare -s IMU_GYRO_FFT_EN 1
	then
		gyro_fft start
	fi

	if param compare -s IMU_GYRO_CAL_EN 1
	then
		gyro_calibration start
	fi

	#
	# Optional board supplied extras: rc.board_extras
	#
	set BOARD_RC_EXTRAS ${R}etc/init.d/rc.board_extras
	if [ -f $BOARD_RC_EXTRAS ]
	then
		echo "Board extras: ${BOARD_RC_EXTRAS}"
		. $BOARD_RC_EXTRAS
	fi
	unset BOARD_RC_EXTRAS

	#
	# Start any custom addons from the sdcard.
	#
	if [ -f $FEXTRAS ]
	then
		echo "Addons script: ${FEXTRAS}"
		. $FEXTRAS
	fi

	#
	# Start the logger.
	#
	. ${R}etc/init.d/rc.logging

	#
	# Set additional parameters and env variables for selected AUTOSTART.
	#
	if ! param compare SYS_AUTOSTART 0
	then
		. ${R}etc/init.d/rc.autostart.post
	fi

	#
	# Bootloader upgrade
	#
	if param compare -s SYS_BL_UPDATE 1
	then
		if [ -f "/etc/extras/bootloader.bin" ]
		then
			param set SYS_BL_UPDATE 0
			param save
			echo "bootloader update..."
			bl_update "/etc/extras/bootloader.bin"
			echo "bootloader update done, rebooting"
			reboot
		fi
	fi

#
# End of autostart.
#
fi

#
# Unset all script parameters to free RAM.
#
unset R
unset AUTOCNF
unset FCONFIG
unset FEXTRAS
unset FRC
unset IO_PRESENT
unset IOFW
unset LOGGER_ARGS
unset LOGGER_BUF
unset MAV_TYPE
unset MIXER
unset MIXER_AUX
unset MIXER_FILE
unset OUTPUT_MODE
unset PARAM_FILE
unset PWM_AUX_OUT
unset PWM_AUX_RATE
unset PWM_MAIN_RATE
unset PWM_OUT
unset PWM_EXTRA_OUT
unset PWM_EXTRA_RATE
unset RC_INPUT_ARGS
unset SDCARD_MIXERS_PATH
unset STARTUP_TUNE
unset USE_IO
unset VEHICLE_TYPE
unset SDCARD_EXT_PATH

#
# Boot is complete, inform MAVLink app(s) that the system is now fully up and running.
#
mavlink boot_complete<|MERGE_RESOLUTION|>--- conflicted
+++ resolved
@@ -48,15 +48,6 @@
 set STARTUP_TUNE 1
 set USE_IO no
 set VEHICLE_TYPE none
-<<<<<<< HEAD
-set SDCARD_EXT_PATH /fs/microsd/ext_autostart
-
-#
-# Mount the procfs.
-#
-mount -t procfs /proc
-=======
->>>>>>> faca2b17
 
 #
 # Start CDC/ACM serial driver.
@@ -90,31 +81,33 @@
 	fi
 fi
 
-<<<<<<< HEAD
-	# Prevent MacOS and Ubuntu from creating unnecessary temporary files on the microSD card
-
-	# block MacOS Spotlight indexing (.Spotlight-V100 folder)
-	if [ ! -f "/fs/microsd/.metadata_never_index" ]; then
-		cat > /fs/microsd/.metadata_never_index
-	fi
-
-	# block MacOS trashes
-	if [ ! -f "/fs/microsd/.Trashes" ]; then
-		cat > /fs/microsd/.Trashes
-	fi
-
-	# block MacOS logging of filesystem events
-	if [ ! -d "/fs/microsd/.fseventsd" ]; then
-		mkdir /fs/microsd/.fseventsd
-	fi
-
-	if [ ! -f "/fs/microsd/.fseventsd/no_log" ]; then
-		cat > /fs/microsd/.fseventsd/no_log
-	fi
-
-	# block Ubuntu trash
-	if [ ! -f "/fs/microsd/.Trash-1000" ]; then
-		cat > /fs/microsd/.Trash-1000
+if [ $SDCARD_AVAILABLE = no ]
+then
+	set STARTUP_TUNE 14 # tune 14 = SD_INIT
+	if mkfatfs -F 32 /dev/mmcsd0
+	then
+		if mount -t vfat /dev/mmcsd0 /fs/microsd
+		then
+			set SDCARD_AVAILABLE yes
+			echo "INFO [init] card formatted"
+
+		else
+			set STARTUP_TUNE 15 # tune 15 = SD_ERROR
+			echo "ERROR [init] format failed"
+		fi
+	fi
+fi
+
+if [ $SDCARD_AVAILABLE = yes ]
+then
+	if hardfault_log check
+	then
+		# Error tune.
+		set STARTUP_TUNE 2
+		if hardfault_log commit
+		then
+			hardfault_log reset
+		fi
 	fi
 
 	# Check for an update
@@ -125,39 +118,6 @@
 		# directory (for now this is done during updating via MAVLink FTP)
 		#rm -r $SDCARD_EXT_PATH
 		mv /fs/microsd/new $SDCARD_EXT_PATH
-	fi
-
-else
-	# tune SD_INIT
-=======
-if [ $SDCARD_AVAILABLE = no ]
-then
->>>>>>> faca2b17
-	set STARTUP_TUNE 14 # tune 14 = SD_INIT
-	if mkfatfs -F 32 /dev/mmcsd0
-	then
-		if mount -t vfat /dev/mmcsd0 /fs/microsd
-		then
-			set SDCARD_AVAILABLE yes
-			echo "INFO [init] card formatted"
-
-		else
-			set STARTUP_TUNE 15 # tune 15 = SD_ERROR
-			echo "ERROR [init] format failed"
-		fi
-	fi
-fi
-
-if [ $SDCARD_AVAILABLE = yes ]
-then
-	if hardfault_log check
-	then
-		# Error tune.
-		set STARTUP_TUNE 2
-		if hardfault_log commit
-		then
-			hardfault_log reset
-		fi
 	fi
 fi
 unset SDCARD_AVAILABLE
@@ -435,31 +395,12 @@
 		commander start
 	fi
 
-<<<<<<< HEAD
 	# Pre-takeoff continuous magnetometer calibration
 	if param compare -s MBE_ENABLE 1
 	then
 		mag_bias_estimator start
 	fi
 
-	# Sensors on the PWM interface bank.
-	if param compare -s SENS_EN_LL40LS 1
-	then
-		# Clear pins 5 and 6.
-		set FMU_MODE pwm4
-		set AUX_MODE pwm4
-	fi
-
-
-	# Check if ATS is enabled
-	if param compare FD_EXT_ATS_EN 1
-	then
-		# Clear pins 5 and 6.
-		set FMU_MODE pwm4
-		set AUX_MODE pwm4
-	fi
-=======
->>>>>>> faca2b17
 
 	if param greater -s TRIG_MODE 0
 	then
