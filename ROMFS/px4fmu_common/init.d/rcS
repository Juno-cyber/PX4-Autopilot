#!/bin/sh
# Un comment and use set +e to ignore and set -e to enable 'exit on error control'
set +e
# Un comment the line below to help debug scripts by printing a trace of the script commands
#set -x
# PX4FMU startup script.
#
# NOTE: environment variable references:
#    If the dollar sign ('$') is followed by a left bracket ('{') then the
#    variable name is terminated with the right bracket character ('}').
#    Otherwise, the variable name goes to the end of the argument.
#
#
# NOTE: COMMENT LINES ARE REMOVED BEFORE STORED IN ROMFS.
#
#------------------------------------------------------------------------------

#
# Set default paramter values.
# Do not add intra word spaces
# it wastes flash
#
set R /
set AUTOCNF no
set FCONFIG /fs/microsd/etc/config.txt
set FEXTRAS /fs/microsd/etc/extras.txt
set FRC /fs/microsd/etc/rc.txt
set IOFW "/etc/extras/px4_io-v2_default.bin"
set IO_PRESENT no
set LOGGER_ARGS ""
set LOGGER_BUF 8
set MAV_TYPE none
set MIXER none
set MIXER_AUX none
set MIXER_FILE none
set MIXER_EXTRA none
set OUTPUT_MODE none
set PARAM_FILE ""
set PWM_OUT none
set PWM_MAIN_RATE p:PWM_MAIN_RATE
set PWM_AUX_OUT none
set PWM_AUX_RATE p:PWM_AUX_RATE
set PWM_EXTRA_OUT none
set PWM_EXTRA_RATE p:PWM_EXTRA_RATE
set EXTRA_MIXER_MODE none
set RC_INPUT_ARGS ""
set SDCARD_AVAILABLE no
set SDCARD_EXT_PATH /fs/microsd/ext_autostart
set SDCARD_FORMAT no
set SDCARD_MIXERS_PATH /fs/microsd/etc/mixers
set STARTUP_TUNE 1
set USE_IO no
set VEHICLE_TYPE none
set SDCARD_EXT_PATH /fs/microsd/ext_autostart

#
# Print full system version.
#
ver all

#
# Try to mount the microSD card.
#
if [ -b "/dev/mmcsd0" ]
then
	if mount -t vfat /dev/mmcsd0 /fs/microsd
	then
		if [ -f "/fs/microsd/.format" ]
		then
			echo "INFO [init] format /dev/mmcsd0 requested (/fs/microsd/.format)"
			set SDCARD_FORMAT yes
			rm /fs/microsd/.format
			umount /fs/microsd

		else
			# very basic I/O test
			set PX4_INIT_TEST_FILE "/fs/microsd/.px4_init_test_file"
			date >> $PX4_INIT_TEST_FILE

			if [ $? -eq 0 -a -f $PX4_INIT_TEST_FILE ]
			then
				cat $PX4_INIT_TEST_FILE
				rm $PX4_INIT_TEST_FILE

				if [ $? -eq 0 -a ! -f $PX4_INIT_TEST_FILE ]
				then
					set SDCARD_AVAILABLE yes
				fi
			fi
			unset PX4_INIT_TEST_FILE

			if [ $SDCARD_AVAILABLE = no ]
			then
				echo "ERROR [init] card I/O failure, formatting"
				set SDCARD_FORMAT yes
				umount /fs/microsd
			fi
		fi
	fi

	if [ $SDCARD_AVAILABLE = no -o $SDCARD_FORMAT = yes ]
	then
		echo "INFO [init] formatting /dev/mmcsd0"
		set STARTUP_TUNE 15 # tune 15 = SD_ERROR (overridden to SD_INIT if format + mount succeeds)

		if mkfatfs -F 32 /dev/mmcsd0
		then
			echo "INFO [init] card formatted"

			if mount -t vfat /dev/mmcsd0 /fs/microsd
			then
				set SDCARD_AVAILABLE yes
				set STARTUP_TUNE 14 # tune 14 = SD_INIT
			else
				echo "ERROR [init] card mount failed"
			fi
		else
			echo "ERROR [init] format failed"
		fi
	fi

	if [ $SDCARD_AVAILABLE = yes ]
	then
		if hardfault_log check
		then
			set STARTUP_TUNE 2 # tune 2 = ERROR_TUNE
			if hardfault_log commit
			then
				hardfault_log reset
			fi
		fi
	fi

<<<<<<< HEAD
	# Check for an update
	if [ -e /fs/microsd/new ]
	then
		echo "Updating external autostart files"
		# FIXME: add NuttX support for recursive rm, then we can remove the
		# directory (for now this is done during updating via MAVLink FTP)
		#rm -r $SDCARD_EXT_PATH
		mv /fs/microsd/new $SDCARD_EXT_PATH
	fi
=======
	set PARAM_FILE /fs/microsd/params
>>>>>>> 94884594
fi

#
# Look for an init script on the microSD card.
# Disable autostart if the script found.
#
if [ -f $FRC ]
then
	. $FRC
else

	#
	# Set the parameter file the board supports params on
	# MTD device.
	#
	if mft query -q -k MTD -s MTD_PARAMETERS -v /fs/mtd_params
	then
		set PARAM_FILE /fs/mtd_params
	fi

	#
	# Load parameters.
	#
	# if the board has a storage for (factory) calibration data
	if mft query -q -k MTD -s MTD_CALDATA -v /fs/mtd_caldata
	then
		param load /fs/mtd_caldata
	fi

	param select $PARAM_FILE
	if ! param import
	then
		echo "ERROR [init] param import failed"
		set STARTUP_TUNE 2 # tune 2 = ERROR_TUNE

		param dump $PARAM_FILE

		if [ -d "/fs/microsd" ]
		then
			dmesg >> /fs/microsd/param_import_fail.txt &

			# try to make a backup copy
			cp $PARAM_FILE /fs/microsd/param_import_fail.bson &
		fi

		# try importing from backup file
		if [ -f "/fs/microsd/parameters_backup.bson" ]
		then
			param import /fs/microsd/parameters_backup.bson
		fi
	fi

	if [ $SDCARD_AVAILABLE = yes ]
	then
		param select-backup /fs/microsd/parameters_backup.bson
	fi

	if ver hwcmp PX4_FMU_V5X PX4_FMU_V6X
	then
		netman update -i eth0
	fi

	#
	# Set AUTOCNF flag to use it in AUTOSTART scripts.
	#
	if param greater SYS_AUTOCONFIG 0
	then
		# Wipe out params except RC*, flight modes, total flight time, calibration parameters, next flight UUID
		param reset_all SYS_AUTO* RC* COM_FLTMODE* LND_FLIGHT* TC_* CAL_ACC* CAL_GYRO* COM_FLIGHT*
		set AUTOCNF yes
	fi

	#
	# Optional board architecture defaults: rc.board_arch_defaults
	#
	set BOARD_ARCH_RC_DEFAULTS ${R}etc/init.d/rc.board_arch_defaults
	if [ -f $BOARD_ARCH_RC_DEFAULTS ]
	then
		echo "Board architecture defaults: ${BOARD_ARCH_RC_DEFAULTS}"
		. $BOARD_ARCH_RC_DEFAULTS
	fi
	unset BOARD_ARCH_RC_DEFAULTS

	#
	# Optional board defaults: rc.board_defaults
	#
	set BOARD_RC_DEFAULTS ${R}etc/init.d/rc.board_defaults
	if [ -f $BOARD_RC_DEFAULTS ]
	then
		echo "Board defaults: ${BOARD_RC_DEFAULTS}"
		. $BOARD_RC_DEFAULTS
	fi
	unset BOARD_RC_DEFAULTS

	#
	# Start the tone_alarm driver.
	# Needs to be started after the parameters are loaded (for CBRK_BUZZER).
	#
	tone_alarm start

	#
	# Waypoint storage.
	# REBOOTWORK this needs to start in parallel.
	#
	dataman start

	#
	# Start the socket communication send_event handler.
	#
	send_event start

	#
	# Start the resource load monitor.
	#
	load_mon start

	#
	# Start system state indicator.
	#
	rgbled start -X -q
	rgbled_ncp5623c start -X -q

	#
	# Set parameters and env variables for selected AUTOSTART.
	#
	set AUTOSTART_PATH etc/init.d/rc.autostart
	if ! param compare SYS_AUTOSTART 0
	then
		if param greater SYS_AUTOSTART 1000000
		then
			# Use external startup file
<<<<<<< HEAD
			if [ -d "/fs/microsd" ]; then
=======
			if [ $SDCARD_AVAILABLE = yes ]
			then
>>>>>>> 94884594
				set AUTOSTART_PATH etc/init.d/rc.autostart_ext
			else
				echo "ERROR [init] SD card not mounted - trying to load airframe from ROMFS"
			fi
		fi
		. ${R}$AUTOSTART_PATH
	fi
	unset AUTOSTART_PATH

	#
	# Override parameters from user configuration file.
	#
	if [ -f $FCONFIG ]
	then
		echo "Custom: ${FCONFIG}"
		. $FCONFIG
	fi

	#
	# If autoconfig parameter was set, reset it and save parameters.
	#
	if [ $AUTOCNF = yes ]
	then
		param set SYS_AUTOCONFIG 0
	fi

	#
	# Check if UAVCAN is enabled, default to it for ESCs.
	#
	if param greater -s UAVCAN_ENABLE 0
	then
		# Start core UAVCAN module.
		if uavcan start
		then
			if param greater UAVCAN_ENABLE 1
			then
				# Start UAVCAN firmware update server and dynamic node ID allocation server.
				uavcan start fw

				if param greater UAVCAN_ENABLE 2
				then
					set OUTPUT_MODE uavcan_esc
				fi
			fi
		else
			tune_control play error
		fi
	else
		if param greater -s UAVCAN_V1_ENABLE 0
		then
			uavcan_v1 start
		fi
	fi

	#
	# Check if PX4IO present and update firmware if needed.
	# Assumption IOFW set to firmware file and IO_PRESENT = no
	#

	if [ -f $IOFW ]
	then
		# Check for the mini using build with px4io fw file
		# but not a px4IO
		if ver hwtypecmp V540 V560
		then
			param set SYS_USE_IO 0
		else
			if px4io checkcrc ${IOFW}
			then
				set IO_PRESENT yes
			else
				# tune Program PX4IO
				tune_control play -t 16 # tune 16 = PROG_PX4IO

				if px4io update ${IOFW}
				then
					usleep 10000
					tune_control stop
					if px4io checkcrc ${IOFW}
					then
						tune_control play -t 17 # tune 17 = PROG_PX4IO_OK
						set IO_PRESENT yes
					else
						tune_control play -t 18 # tune 18 = PROG_PX4IO_ERR
					fi
				else
					tune_control stop
				fi
			fi
		fi
	fi

	#
	# Set USE_IO flag.
	#
	if param compare -s SYS_USE_IO 1
	then
		set USE_IO yes
	fi

	if [ $USE_IO = yes -a $IO_PRESENT = no ]
	then
		echo "PX4IO not found"
		set STARTUP_TUNE 2 # tune 2 = ERROR_TUNE
	fi

	#
	# RC update (map raw RC input to calibrate manual control)
	#  start before commander
	#
	rc_update start
	manual_control start

	#
	# Sensors System (start before Commander so Preflight checks are properly run).
	# Commander needs to be this early for in-air-restarts.
	#
	if param greater SYS_HITL 0
	then
		set OUTPUT_MODE hil
		sensors start -h
		commander start -h
		# disable GPS
		param set GPS_1_CONFIG 0

		# start the simulator in hardware if needed
		if param compare SYS_HITL 2
		then
			sih start
		fi

	else
		#
		# board sensors: rc.sensors
		#
		set BOARD_RC_SENSORS ${R}etc/init.d/rc.board_sensors
		if [ -f $BOARD_RC_SENSORS ]
		then
			echo "Board sensors: ${BOARD_RC_SENSORS}"
			. $BOARD_RC_SENSORS
		fi
		unset BOARD_RC_SENSORS

		. ${R}etc/init.d/rc.sensors

		if param compare -s BAT1_SOURCE 2
		then
			esc_battery start
		fi

		if ! param compare BAT1_SOURCE 1
		then
			battery_status start
		fi

		commander start
	fi

	# Pre-takeoff continuous magnetometer calibration
	if param compare -s MBE_ENABLE 1
	then
		mag_bias_estimator start
	fi


	#
	# Play the startup tune (if not disabled or there is an error)
	#
	param compare CBRK_BUZZER 782090
	if [ $? != 0 -o $STARTUP_TUNE != 1 ]
	then
		tune_control play -t $STARTUP_TUNE
	fi


	# Pre-takeoff continuous magnetometer calibration
	if param compare -s MBE_ENABLE 1
	then
		mag_bias_estimator start
	fi

	if param greater -s TRIG_MODE 0
	then
		camera_trigger start
		camera_feedback start
	fi

	#
	# Optional board mavlink streams: rc.board_mavlink
	#
	set BOARD_RC_MAVLINK ${R}etc/init.d/rc.board_mavlink
	if [ -f $BOARD_RC_MAVLINK ]
	then
		echo "Board extras: ${BOARD_RC_MAVLINK}"
		. $BOARD_RC_MAVLINK
	fi
	unset BOARD_RC_MAVLINK

	#
	# Start UART/Serial device drivers.
	# Note: rc.serial is auto-generated from Tools/serial/generate_config.py
	#
	. ${R}etc/init.d/rc.serial

	if [ $IO_PRESENT = no ]
	then
		# Must be started after the serial config is read
		rc_input start $RC_INPUT_ARGS
	fi

	# PPS capture driver (before pwm_out)
	if param greater -s PPS_CAP_ENABLE 0
	then
		pps_capture start
	fi

	# Camera capture driver (before pwm_out)
	if param greater -s CAM_CAP_FBACK 0
	then
		if camera_capture start
		then
			camera_capture on
		fi
	fi

	#
	# Configure vehicle type specific parameters.
	# Note: rc.vehicle_setup is the entry point for rc.interface,
	#       rc.fw_apps, rc.mc_apps, rc.rover_apps, and rc.vtol_apps.
	#
	. ${R}etc/init.d/rc.vehicle_setup

	#
	# Start the navigator.
	#
	navigator start

	#
	# Start a thermal calibration if required.
	#
	. ${R}etc/init.d/rc.thermal_cal

	#
	# Start vmount to control mounts such as gimbals, disabled by default.
	#
	if param greater -s MNT_MODE_IN -1
	then
		vmount start
	fi

	# Check for flow sensor
	if param compare -s SENS_EN_PX4FLOW 1
	then
		px4flow start -X
	fi

	# Blacksheep telemetry
	if param compare -s TEL_BST_EN 1
	then
		bst start -X
	fi

	if param compare -s IMU_GYRO_FFT_EN 1
	then
		gyro_fft start
	fi

	if param compare -s IMU_GYRO_CAL_EN 1
	then
		gyro_calibration start
	fi

	#
	# Optional board supplied extras: rc.board_extras
	#
	set BOARD_RC_EXTRAS ${R}etc/init.d/rc.board_extras
	if [ -f $BOARD_RC_EXTRAS ]
	then
		echo "Board extras: ${BOARD_RC_EXTRAS}"
		. $BOARD_RC_EXTRAS
	fi
	unset BOARD_RC_EXTRAS

	#
	# Start any custom addons from the sdcard.
	#
	if [ -f $FEXTRAS ]
	then
		echo "Addons script: ${FEXTRAS}"
		. $FEXTRAS
	fi

	#
	# Start the logger.
	#
	. ${R}etc/init.d/rc.logging

	#
	# Set additional parameters and env variables for selected AUTOSTART.
	#
	if ! param compare SYS_AUTOSTART 0
	then
		. ${R}etc/init.d/rc.autostart.post
	fi


	set BOARD_BOOTLOADER_UPGRADE ${R}etc/init.d/rc.board_bootloader_upgrade
	if [ -f $BOARD_BOOTLOADER_UPGRADE ]
	then
		sh $BOARD_BOOTLOADER_UPGRADE
	fi
	unset BOARD_BOOTLOADER_UPGRADE

#
# End of autostart.
#
fi

#
# Unset all script parameters to free RAM.
#
unset R
unset AUTOCNF
unset FCONFIG
unset FEXTRAS
unset FRC
unset IO_PRESENT
unset IOFW
unset LOGGER_ARGS
unset LOGGER_BUF
unset MAV_TYPE
unset MIXER
unset MIXER_AUX
unset MIXER_FILE
unset OUTPUT_MODE
unset PARAM_FILE
unset PWM_AUX_OUT
unset PWM_AUX_RATE
unset PWM_MAIN_RATE
unset PWM_OUT
unset PWM_EXTRA_OUT
unset PWM_EXTRA_RATE
unset RC_INPUT_ARGS
unset SDCARD_AVAILABLE
unset SDCARD_EXT_PATH
unset SDCARD_FORMAT
unset SDCARD_MIXERS_PATH
unset STARTUP_TUNE
unset USE_IO
unset VEHICLE_TYPE
unset SDCARD_EXT_PATH

#
# Boot is complete, inform MAVLink app(s) that the system is now fully up and running.
#
mavlink boot_complete<|MERGE_RESOLUTION|>--- conflicted
+++ resolved
@@ -51,7 +51,6 @@
 set STARTUP_TUNE 1
 set USE_IO no
 set VEHICLE_TYPE none
-set SDCARD_EXT_PATH /fs/microsd/ext_autostart
 
 #
 # Print full system version.
@@ -131,7 +130,6 @@
 		fi
 	fi
 
-<<<<<<< HEAD
 	# Check for an update
 	if [ -e /fs/microsd/new ]
 	then
@@ -141,9 +139,8 @@
 		#rm -r $SDCARD_EXT_PATH
 		mv /fs/microsd/new $SDCARD_EXT_PATH
 	fi
-=======
+
 	set PARAM_FILE /fs/microsd/params
->>>>>>> 94884594
 fi
 
 #
@@ -275,12 +272,8 @@
 		if param greater SYS_AUTOSTART 1000000
 		then
 			# Use external startup file
-<<<<<<< HEAD
-			if [ -d "/fs/microsd" ]; then
-=======
 			if [ $SDCARD_AVAILABLE = yes ]
 			then
->>>>>>> 94884594
 				set AUTOSTART_PATH etc/init.d/rc.autostart_ext
 			else
 				echo "ERROR [init] SD card not mounted - trying to load airframe from ROMFS"
@@ -437,12 +430,6 @@
 		fi
 
 		commander start
-	fi
-
-	# Pre-takeoff continuous magnetometer calibration
-	if param compare -s MBE_ENABLE 1
-	then
-		mag_bias_estimator start
 	fi
 
 
@@ -631,7 +618,6 @@
 unset STARTUP_TUNE
 unset USE_IO
 unset VEHICLE_TYPE
-unset SDCARD_EXT_PATH
 
 #
 # Boot is complete, inform MAVLink app(s) that the system is now fully up and running.
