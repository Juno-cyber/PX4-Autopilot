--- conflicted
+++ resolved
@@ -139,13 +139,10 @@
 	void wait_for_flight_mode(Telemetry::FlightMode flight_mode, std::chrono::seconds timeout);
 	void wait_for_landed_state(Telemetry::LandedState landed_state, std::chrono::seconds timeout);
 	void wait_for_mission_finished(std::chrono::seconds timeout);
-<<<<<<< HEAD
 	void wait_for_mission_raw_finished(std::chrono::seconds timeout);
 	void move_mission_raw_here(std::vector<mavsdk::MissionRaw::MissionItem> &mission_items);
 
 	void report_speed_factor();
-=======
->>>>>>> 0f29b871
 
 	template<typename Rep, typename Period>
 	bool poll_condition_with_timeout(
@@ -194,6 +191,31 @@
 		}
 
 		return true;
+	}
+
+	template<typename Rep, typename Period>
+	void sleep_for(std::chrono::duration<Rep, Period> duration)
+	{
+		const std::chrono::microseconds duration_us(duration);
+
+		if (_telemetry && _telemetry->attitude_quaternion().timestamp_us != 0) {
+
+			const int64_t start_time_us = _telemetry->attitude_quaternion().timestamp_us;
+
+			while (true) {
+				// Hopefully this is often enough not to have PX4 time out on us.
+				std::this_thread::sleep_for(std::chrono::milliseconds(1));
+
+				const int64_t elapsed_time_us = _telemetry->attitude_quaternion().timestamp_us - start_time_us;
+
+				if (elapsed_time_us > duration_us.count()) {
+					return;
+				}
+			}
+
+		} else {
+			std::this_thread::sleep_for(duration);
+		}
 	}
 
 	template<typename Rep, typename Period>
