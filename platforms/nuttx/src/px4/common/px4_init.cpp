/****************************************************************************
 *
 *   Copyright (c) 2019-2021 PX4 Development Team. All rights reserved.
 *
 * Redistribution and use in source and binary forms, with or without
 * modification, are permitted provided that the following conditions
 * are met:
 *
 * 1. Redistributions of source code must retain the above copyright
 *    notice, this list of conditions and the following disclaimer.
 * 2. Redistributions in binary form must reproduce the above copyright
 *    notice, this list of conditions and the following disclaimer in
 *    the documentation and/or other materials provided with the
 *    distribution.
 * 3. Neither the name PX4 nor the names of its contributors may be
 *    used to endorse or promote products derived from this software
 *    without specific prior written permission.
 *
 * THIS SOFTWARE IS PROVIDED BY THE COPYRIGHT HOLDERS AND CONTRIBUTORS
 * "AS IS" AND ANY EXPRESS OR IMPLIED WARRANTIES, INCLUDING, BUT NOT
 * LIMITED TO, THE IMPLIED WARRANTIES OF MERCHANTABILITY AND FITNESS
 * FOR A PARTICULAR PURPOSE ARE DISCLAIMED. IN NO EVENT SHALL THE
 * COPYRIGHT OWNER OR CONTRIBUTORS BE LIABLE FOR ANY DIRECT, INDIRECT,
 * INCIDENTAL, SPECIAL, EXEMPLARY, OR CONSEQUENTIAL DAMAGES (INCLUDING,
 * BUT NOT LIMITED TO, PROCUREMENT OF SUBSTITUTE GOODS OR SERVICES; LOSS
 * OF USE, DATA, OR PROFITS; OR BUSINESS INTERRUPTION) HOWEVER CAUSED
 * AND ON ANY THEORY OF LIABILITY, WHETHER IN CONTRACT, STRICT
 * LIABILITY, OR TORT (INCLUDING NEGLIGENCE OR OTHERWISE) ARISING IN
 * ANY WAY OUT OF THE USE OF THIS SOFTWARE, EVEN IF ADVISED OF THE
 * POSSIBILITY OF SUCH DAMAGE.
 *
 ****************************************************************************/

#include <px4_platform_common/init.h>
#include <px4_platform_common/px4_config.h>
#include <px4_platform_common/px4_manifest.h>
#include <px4_platform_common/console_buffer.h>
#include <px4_platform_common/defines.h>
#include <drivers/drv_hrt.h>
#include <lib/parameters/param.h>
#include <px4_platform_common/px4_work_queue/WorkQueueManager.hpp>
#include <px4_platform/cpuload.h>
#include <uORB/uORB.h>

#include <fcntl.h>

<<<<<<< HEAD
#include <px4_platform_common/i2c.h>
#include <nuttx/i2c/i2c_master.h>

int px4_platform_console_init(void)
{
#if !defined(CONFIG_DEV_CONSOLE) && defined(CONFIG_DEV_NULL)

	/* Support running nsh on a board with out a console
	 * Without this the assumption that the fd 0..2 are
	 * std{in..err} will be wrong. NSH will read/write to the
	 * fd it opens for the init script or nested scripts assigned
	 * to fd 0..2.
	 *
	 */

	int fd = open("/dev/null", O_RDWR);

	if (fd == 0) {
		/* Successfully opened /dev/null as stdin (fd == 0) */

		(void)fs_dupfd2(0, 1);
		(void)fs_dupfd2(0, 2);
		(void)fs_fdopen(0, O_RDONLY,         NULL, NULL);
		(void)fs_fdopen(1, O_WROK | O_CREAT, NULL, NULL);
		(void)fs_fdopen(2, O_WROK | O_CREAT, NULL, NULL);
=======
#include <sys/mount.h>
#include <syslog.h>
>>>>>>> faca2b17

#if defined(CONFIG_I2C)
# include <px4_platform_common/i2c.h>
# include <nuttx/i2c/i2c_master.h>
#endif // CONFIG_I2C

int px4_platform_init()
{

	int ret = px4_console_buffer_init();

	if (ret < 0) {
		return ret;
	}

	// replace stdout with our buffered console
	int fd_buf = open(CONSOLE_BUFFER_DEVICE, O_WRONLY);

	if (fd_buf >= 0) {
		dup2(fd_buf, 1);
		// keep stderr(2) untouched: the buffered console will use it to output to the original console
		close(fd_buf);
	}

	hrt_init();

	param_init();

	/* configure CPU load estimation */
#ifdef CONFIG_SCHED_INSTRUMENTATION
	cpuload_initialize_once();
#endif


#if defined(CONFIG_I2C)
	I2CBusIterator i2c_bus_iterator {I2CBusIterator::FilterType::All};

	while (i2c_bus_iterator.next()) {
		i2c_master_s *i2c_dev = px4_i2cbus_initialize(i2c_bus_iterator.bus().bus);

#if defined(CONFIG_I2C_RESET)
		I2C_RESET(i2c_dev);
#endif // CONFIG_I2C_RESET

		// send software reset to all
		uint8_t buf[1] {};
		buf[0] = 0x06; // software reset

		i2c_msg_s msg{};
		msg.frequency = I2C_SPEED_STANDARD;
		msg.addr = 0x00; // general call address
		msg.buffer = &buf[0];
		msg.length = 1;

		I2C_TRANSFER(i2c_dev, &msg, 1);

		px4_i2cbus_uninitialize(i2c_dev);
	}

#endif // CONFIG_I2C

#if defined(CONFIG_FS_PROCFS)
	int ret_mount_procfs = mount(nullptr, "/proc", "procfs", 0, nullptr);

	if (ret < 0) {
		syslog(LOG_ERR, "ERROR: Failed to mount procfs at /proc: %d\n", ret_mount_procfs);
	}

#endif // CONFIG_FS_PROCFS

#if defined(CONFIG_FS_BINFS)
	int ret_mount_binfs = nx_mount(nullptr, "/bin", "binfs", 0, nullptr);

	if (ret_mount_binfs < 0) {
		syslog(LOG_ERR, "ERROR: Failed to mount binfs at /bin: %d\n", ret_mount_binfs);
	}

#endif // CONFIG_FS_BINFS


	px4::WorkQueueManagerStart();

	uorb_start();

	px4_log_initialize();


#if defined(CONFIG_I2C)
	I2CBusIterator i2c_bus_iterator {I2CBusIterator::FilterType::All};

	while (i2c_bus_iterator.next()) {
		i2c_master_s *i2c_dev = px4_i2cbus_initialize(i2c_bus_iterator.bus().bus);

#if defined(CONFIG_I2C_RESET)
		I2C_RESET(i2c_dev);
#endif // CONFIG_I2C_RESET

		// send software reset to all
		uint8_t buf[1] {};
		buf[0] = 0x06; // software reset

		i2c_msg_s msg{};
		msg.frequency = I2C_SPEED_STANDARD;
		msg.addr = 0x00; // general call address
		msg.buffer = &buf[0];
		msg.length = 1;

		I2C_TRANSFER(i2c_dev, &msg, 1);

		px4_i2cbus_uninitialize(i2c_dev);
	}

#endif // CONFIG_I2C

	return PX4_OK;
}

int px4_platform_configure(void)
{
	return px4_mft_configure(board_get_manifest());

}<|MERGE_RESOLUTION|>--- conflicted
+++ resolved
@@ -44,36 +44,11 @@
 
 #include <fcntl.h>
 
-<<<<<<< HEAD
 #include <px4_platform_common/i2c.h>
 #include <nuttx/i2c/i2c_master.h>
 
-int px4_platform_console_init(void)
-{
-#if !defined(CONFIG_DEV_CONSOLE) && defined(CONFIG_DEV_NULL)
-
-	/* Support running nsh on a board with out a console
-	 * Without this the assumption that the fd 0..2 are
-	 * std{in..err} will be wrong. NSH will read/write to the
-	 * fd it opens for the init script or nested scripts assigned
-	 * to fd 0..2.
-	 *
-	 */
-
-	int fd = open("/dev/null", O_RDWR);
-
-	if (fd == 0) {
-		/* Successfully opened /dev/null as stdin (fd == 0) */
-
-		(void)fs_dupfd2(0, 1);
-		(void)fs_dupfd2(0, 2);
-		(void)fs_fdopen(0, O_RDONLY,         NULL, NULL);
-		(void)fs_fdopen(1, O_WROK | O_CREAT, NULL, NULL);
-		(void)fs_fdopen(2, O_WROK | O_CREAT, NULL, NULL);
-=======
 #include <sys/mount.h>
 #include <syslog.h>
->>>>>>> faca2b17
 
 #if defined(CONFIG_I2C)
 # include <px4_platform_common/i2c.h>
@@ -160,34 +135,6 @@
 
 	px4_log_initialize();
 
-
-#if defined(CONFIG_I2C)
-	I2CBusIterator i2c_bus_iterator {I2CBusIterator::FilterType::All};
-
-	while (i2c_bus_iterator.next()) {
-		i2c_master_s *i2c_dev = px4_i2cbus_initialize(i2c_bus_iterator.bus().bus);
-
-#if defined(CONFIG_I2C_RESET)
-		I2C_RESET(i2c_dev);
-#endif // CONFIG_I2C_RESET
-
-		// send software reset to all
-		uint8_t buf[1] {};
-		buf[0] = 0x06; // software reset
-
-		i2c_msg_s msg{};
-		msg.frequency = I2C_SPEED_STANDARD;
-		msg.addr = 0x00; // general call address
-		msg.buffer = &buf[0];
-		msg.length = 1;
-
-		I2C_TRANSFER(i2c_dev, &msg, 1);
-
-		px4_i2cbus_uninitialize(i2c_dev);
-	}
-
-#endif // CONFIG_I2C
-
 	return PX4_OK;
 }
 
