# A logging message, output with PX4_{WARN,ERR,INFO}

uint64 timestamp		# time since system start (microseconds)

uint8 severity # log level (same as in the linux kernel, starting with 0)
<<<<<<< HEAD
uint8[127] text

# TOPICS log_message log_message_incoming
=======
char[127] text
>>>>>>> c66fc856
<|MERGE_RESOLUTION|>--- conflicted
+++ resolved
@@ -3,10 +3,6 @@
 uint64 timestamp		# time since system start (microseconds)
 
 uint8 severity # log level (same as in the linux kernel, starting with 0)
-<<<<<<< HEAD
-uint8[127] text
+char[127] text
 
 # TOPICS log_message log_message_incoming
-=======
-char[127] text
->>>>>>> c66fc856
