@###############################################
@#
@# EmPy template for generating microRTPS_client.cpp file
@#
@###############################################
@# Start of Template
@#
@# Context:
@#  - msgs (List) list of all RTPS messages
@#  - multi_topics (List) list of all multi-topic names
@#  - spec (msggen.MsgSpec) Parsed specification of the .msg file
@###############################################
@{
import os

import genmsg.msgs

from px_generate_uorb_topic_files import MsgScope # this is in Tools/

topic_names = [s.short_name for s in spec]
send_topics = [(alias[idx] if alias[idx] else s.short_name) for idx, s in enumerate(spec) if scope[idx] == MsgScope.SEND]
send_base_types = [s.short_name for idx, s in enumerate(spec) if scope[idx] == MsgScope.SEND]
recv_topics = [(alias[idx] if alias[idx] else s.short_name) for idx, s in enumerate(spec) if scope[idx] == MsgScope.RECEIVE]
receive_base_types = [s.short_name for idx, s in enumerate(spec) if scope[idx] == MsgScope.RECEIVE]
}@
/****************************************************************************
 *
 * Copyright (c) 2017 Proyectos y Sistemas de Mantenimiento SL (eProsima).
 * Copyright (c) 2018-2021 PX4 Development Team. All rights reserved.
 *
 * Redistribution and use in source and binary forms, with or without
 * modification, are permitted provided that the following conditions are met:
 *
 * 1. Redistributions of source code must retain the above copyright notice, this
 * list of conditions and the following disclaimer.
 *
 * 2. Redistributions in binary form must reproduce the above copyright notice,
 * this list of conditions and the following disclaimer in the documentation
 * and/or other materials provided with the distribution.
 *
 * 3. Neither the name of the copyright holder nor the names of its contributors
 * may be used to endorse or promote products derived from this software without
 * specific prior written permission.
 *
 * THIS SOFTWARE IS PROVIDED BY THE COPYRIGHT HOLDERS AND CONTRIBUTORS "AS IS"
 * AND ANY EXPRESS OR IMPLIED WARRANTIES, INCLUDING, BUT NOT LIMITED TO, THE
 * IMPLIED WARRANTIES OF MERCHANTABILITY AND FITNESS FOR A PARTICULAR PURPOSE
 * ARE DISCLAIMED. IN NO EVENT SHALL THE COPYRIGHT HOLDER OR CONTRIBUTORS BE
 * LIABLE FOR ANY DIRECT, INDIRECT, INCIDENTAL, SPECIAL, EXEMPLARY, OR
 * CONSEQUENTIAL DAMAGES (INCLUDING, BUT NOT LIMITED TO, PROCUREMENT OF
 * SUBSTITUTE GOODS OR SERVICES; LOSS OF USE, DATA, OR PROFITS; OR BUSINESS
 * INTERRUPTION) HOWEVER CAUSED AND ON ANY THEORY OF LIABILITY, WHETHER IN
 * CONTRACT, STRICT LIABILITY, OR TORT (INCLUDING NEGLIGENCE OR OTHERWISE)
 * ARISING IN ANY WAY OUT OF THE USE OF THIS SOFTWARE, EVEN IF ADVISED OF THE
 * POSSIBILITY OF SUCH DAMAGE.
 *
 ****************************************************************************/

#include <microRTPS_transport.h>
#include <microRTPS_client.h>

#include <inttypes.h>
#include <cstdio>
#include <ctime>
#include <pthread.h>

#include <ucdr/microcdr.h>
#include <px4_time.h>
#include <uORB/uORB.h>

#include <uORB/PublicationMulti.hpp>
#include <uORB/Subscription.hpp>
@[for topic in list(set(topic_names))]@
#include <uORB/topics/@(topic).h>
#include <uORB_microcdr/topics/@(topic).h>
@[end for]@

using namespace time_literals;

@[if recv_topics]@
// Publishers for received messages
struct RcvTopicsPubs {
@[    for idx, topic in enumerate(recv_topics)]@
<<<<<<< HEAD
	uORB::PublicationMulti <@(receive_base_types[idx])_s> @(topic)_pub{ORB_ID(@(topic))};
=======
	uORB::Publication <@(receive_base_types[idx])_s> @(topic)_pub{ORB_ID(@(topic))};
>>>>>>> faca2b17
@[    end for]@
};
@[end if]@

@[if send_topics]@
// Subscribers for messages to send
struct SendTopicsSubs {
@[    for idx, topic in enumerate(send_topics)]@
	uORB::Subscription @(topic)_sub{ORB_ID(@(topic))};
@[    end for]@
};

struct SendThreadArgs {
	const uint32_t &datarate;
	uint64_t &total_sent;
	uint64_t &sent_last_sec;
	uint64_t &sent;
	int &sent_loop;
	SendThreadArgs(const uint32_t &datarate_, uint64_t &total_sent_,
                    uint64_t &sent_last_sec_, uint64_t &sent_, int &sent_loop_)
		: datarate(datarate_),
		  total_sent(total_sent_),
		  sent_last_sec(sent_last_sec_),
		  sent(sent_),
		  sent_loop(sent_loop_) {}
};

void *send(void *args)
{
	char data_buffer[BUFFER_SIZE]{};
	int read{0};
	uint32_t length{0};
	size_t header_length{0};
	uint8_t last_msg_seq{0};
	uint8_t last_remote_msg_seq{0};

	struct SendThreadArgs *data = reinterpret_cast<struct SendThreadArgs *>(args);
	SendTopicsSubs *subs = new SendTopicsSubs();

	float bandwidth_mult{0};
	float tx_interval{1.f};
	uint64_t tx_last_sec_read{0};
	hrt_abstime last_stats_update{0};

	// ucdrBuffer to serialize using the user defined buffer
	ucdrBuffer writer;
	header_length = transport_node->get_header_length();
	ucdr_init_buffer(&writer, reinterpret_cast<uint8_t *>(&data_buffer[header_length]), BUFFER_SIZE - header_length);

	while (!_should_exit_task) {
@[    for idx, topic in enumerate(send_topics)]@
		{
			@(send_base_types[idx])_s @(topic)_data;

			if (subs->@(topic)_sub.update(&@(topic)_data))
			{
@[        if topic == 'Timesync' or topic == 'timesync']@
				if (@(topic)_data.seq != last_remote_msg_seq && @(topic)_data.tc1 == 0) {
					last_remote_msg_seq = @(topic)_data.seq;

					@(topic)_data.timestamp = hrt_absolute_time();
					@(topic)_data.seq = last_msg_seq;
					@(topic)_data.tc1 = hrt_absolute_time() * 1000ULL;
					@(topic)_data.ts1 = @(topic)_data.ts1;

					last_msg_seq++;
@[        end if]@
					// copy raw data into local buffer. Payload is shifted by header length to make room for header
					serialize_@(send_base_types[idx])(&writer, &@(topic)_data, &data_buffer[header_length], &length);

					if (0 < (read = transport_node->write(static_cast<char>(@(msgs[0].index(topic) + 1)), data_buffer, length))) {
						data->total_sent += read;
						tx_last_sec_read += read;
						++data->sent;
					}

@[        if topic == 'Timesync' or topic == 'timesync']@
				}

@[        end if]@
			}
		}
@[    end for]@

		if (hrt_absolute_time() - last_stats_update >= 1_s) {
			data->sent_last_sec = tx_last_sec_read;
			if (data->datarate > 0) {
				bandwidth_mult = static_cast<float>(data->datarate) / static_cast<float>(tx_last_sec_read);
				// Apply a low-pass filter to determine the new TX interval
				tx_interval += 0.5f * (tx_interval / bandwidth_mult - tx_interval);
				// Clamp the interval between 1 and 1000 ms
				tx_interval = math::constrain(tx_interval, MIN_TX_INTERVAL_US, MAX_TX_INTERVAL_US);
			}
			tx_last_sec_read = 0;
			last_stats_update = hrt_absolute_time();
		}

		px4_usleep(tx_interval);

		++data->sent_loop;
	}

	delete(data);
	delete(subs);

	return nullptr;
}

static int launch_send_thread(pthread_t &sender_thread, struct SendThreadArgs &args)
{
	pthread_attr_t sender_thread_attr;
	pthread_attr_init(&sender_thread_attr);
	pthread_attr_setstacksize(&sender_thread_attr, PX4_STACK_ADJUSTED(2250));
	struct sched_param param;
	(void)pthread_attr_getschedparam(&sender_thread_attr, &param);
	param.sched_priority = SCHED_PRIORITY_DEFAULT;
	(void)pthread_attr_setschedparam(&sender_thread_attr, &param);
	int rc = pthread_create(&sender_thread, &sender_thread_attr, &send, (void *)&args);
	if (rc != 0) {
		errno = rc;
		PX4_ERR("Could not create send thread (%d)", errno);
		return -1;
	}
	rc = pthread_setname_np(sender_thread, "urtpsclient_snd");
	if (pthread_setname_np(sender_thread, "urtpsclient_snd")) {
		errno = rc;
		PX4_ERR("Could not set pthread name for the send thread (%d)", errno);
	}
	pthread_attr_destroy(&sender_thread_attr);

	return 0;
}
@[end if]@

void micrortps_start_topics(const uint32_t &datarate, struct timespec &begin, uint64_t &total_rcvd,
			    uint64_t &total_sent, uint64_t &sent_last_sec,
			    uint64_t &rcvd_last_sec, uint64_t &received, uint64_t &sent, int &rcvd_loop, int &sent_loop)
{
	px4_clock_gettime(CLOCK_REALTIME, &begin);
	_should_exit_task = false;

@[if recv_topics]@
	char data_buffer[BUFFER_SIZE]{};
	int read{0};
	uint8_t topic_ID{255};

	uint64_t rx_last_sec_read{0};
	hrt_abstime last_stats_update{0};

	RcvTopicsPubs *pubs = new RcvTopicsPubs();

	// Set the main task name to 'urtpsclient_rcv' in case there is
	// data to receive
	px4_prctl(PR_SET_NAME, "urtpsclient_rcv", px4_getpid());

	// ucdrBuffer to deserialize using the user defined buffer
	ucdrBuffer reader;
	ucdr_init_buffer(&reader, reinterpret_cast<uint8_t *>(data_buffer), BUFFER_SIZE);
@[end if]@

@[if send_topics]@
	// var struct to be updated on the thread
	SendThreadArgs *sender_thread_args = new SendThreadArgs(datarate, total_sent, sent_last_sec, sent, sent_loop);

	// create a thread for sending data
	pthread_t sender_thread;
	launch_send_thread(sender_thread, (*sender_thread_args));
@[end if]@

	while (!_should_exit_task) {
@[if recv_topics]@
		while (0 < (read = transport_node->read(&topic_ID, data_buffer, BUFFER_SIZE))) {
			total_rcvd += read;
			rx_last_sec_read += read;

			uint64_t read_time = hrt_absolute_time();

			switch (topic_ID) {
@[    for idx, topic in enumerate(recv_topics)]@
			case @(msgs[0].index(topic) + 1): {
				@(receive_base_types[idx])_s @(topic)_data;
				deserialize_@(receive_base_types[idx])(&reader, &@(topic)_data, data_buffer);

				if (@(topic)_data.timestamp > read_time) {
					// don't allow timestamps from the future
					@(topic)_data.timestamp = read_time;
				}

				pubs->@(topic)_pub.publish(@(topic)_data);
				++received;
			}
			break;
@[    end for]@
			default:
				PX4_WARN("Unexpected topic ID '%hhu' to getMsg. Please make sure the client is capable of parsing the message associated to the topic ID '%hhu'",
					 topic_ID, topic_ID);
				break;
			}
		}
@[end if]@

		if (hrt_absolute_time() - last_stats_update >= 1_s) {
			rcvd_last_sec = rx_last_sec_read;
			rx_last_sec_read = 0;
			last_stats_update = hrt_absolute_time();
		}

		// loop forever if informed loop number is negative
		if (_options.loops >= 0 && rcvd_loop >= _options.loops) { break; }

		px4_usleep(_options.sleep_us);
		++rcvd_loop;
	}

@[if send_topics]@
	_should_exit_task = true;
	pthread_join(sender_thread, nullptr);
@[end if]@
@[if recv_topics]@
	delete(pubs);
@[end if]@
}<|MERGE_RESOLUTION|>--- conflicted
+++ resolved
@@ -81,11 +81,7 @@
 // Publishers for received messages
 struct RcvTopicsPubs {
 @[    for idx, topic in enumerate(recv_topics)]@
-<<<<<<< HEAD
-	uORB::PublicationMulti <@(receive_base_types[idx])_s> @(topic)_pub{ORB_ID(@(topic))};
-=======
 	uORB::Publication <@(receive_base_types[idx])_s> @(topic)_pub{ORB_ID(@(topic))};
->>>>>>> faca2b17
 @[    end for]@
 };
 @[end if]@
