uint64 timestamp						# time since system start (microseconds)

<<<<<<< HEAD
uint8 FUNCTION_THROTTLE=0
uint8 FUNCTION_ROLL=1
uint8 FUNCTION_PITCH=2
uint8 FUNCTION_YAW=3
uint8 FUNCTION_MODE=4
uint8 FUNCTION_RETURN=5
uint8 FUNCTION_POSCTL=6
uint8 FUNCTION_LOITER=7
uint8 FUNCTION_OFFBOARD=8
uint8 FUNCTION_ACRO=9
uint8 FUNCTION_FLAPS=10
uint8 FUNCTION_AUX_1=11
uint8 FUNCTION_AUX_2=12
uint8 FUNCTION_AUX_3=13
uint8 FUNCTION_AUX_4=14
uint8 FUNCTION_AUX_5=15
uint8 FUNCTION_PARAM_1=16
uint8 FUNCTION_PARAM_2=17
uint8 FUNCTION_PARAM_3_5=18
uint8 FUNCTION_RATTITUDE=19
uint8 FUNCTION_KILLSWITCH=20
uint8 FUNCTION_TRANSITION=21
uint8 FUNCTION_GEAR=22
uint8 FUNCTION_ARMSWITCH=23
uint8 FUNCTION_STAB=24
uint8 FUNCTION_AUX_6=25
uint8 FUNCTION_MAN=26
uint8 FUNCTION_FLTBTN_SLOT_1=27
uint8 FUNCTION_FLTBTN_SLOT_2=28
uint8 FUNCTION_FLTBTN_SLOT_3=29
uint8 FUNCTION_FLTBTN_SLOT_4=30
uint8 FUNCTION_FLTBTN_SLOT_5=31
uint8 FUNCTION_FLTBTN_SLOT_6=32
uint8 FUNCTION_FLTBTN_NUM_SLOTS=6

=======
uint8 FUNCTION_THROTTLE   = 0
uint8 FUNCTION_ROLL       = 1
uint8 FUNCTION_PITCH      = 2
uint8 FUNCTION_YAW        = 3
uint8 FUNCTION_MODE       = 4
uint8 FUNCTION_RETURN     = 5
uint8 FUNCTION_POSCTL     = 6
uint8 FUNCTION_LOITER     = 7
uint8 FUNCTION_OFFBOARD   = 8
uint8 FUNCTION_ACRO       = 9
uint8 FUNCTION_FLAPS      = 10
uint8 FUNCTION_AUX_1      = 11
uint8 FUNCTION_AUX_2      = 12
uint8 FUNCTION_AUX_3      = 13
uint8 FUNCTION_AUX_4      = 14
uint8 FUNCTION_AUX_5      = 15
uint8 FUNCTION_PARAM_1    = 16
uint8 FUNCTION_PARAM_2    = 17
uint8 FUNCTION_PARAM_3_5  = 18
uint8 FUNCTION_KILLSWITCH = 19
uint8 FUNCTION_TRANSITION = 20
uint8 FUNCTION_GEAR       = 21
uint8 FUNCTION_ARMSWITCH  = 22
uint8 FUNCTION_STAB       = 23
uint8 FUNCTION_AUX_6      = 24
uint8 FUNCTION_MAN        = 25
>>>>>>> 0f29b871

uint64 timestamp_last_valid					# Timestamp of last valid RC signal
float32[18] channels						# Scaled to -1..1 (throttle: 0..1)
uint8 channel_count						# Number of valid channels
<<<<<<< HEAD
int8[33] function						# Functions mapping
=======
int8[26] function						# Functions mapping
>>>>>>> 0f29b871
uint8 rssi							# Receive signal strength index
bool signal_lost						# Control signal lost, should be checked together with topic timeout
uint32 frame_drop_count						# Number of dropped frames<|MERGE_RESOLUTION|>--- conflicted
+++ resolved
@@ -1,42 +1,5 @@
 uint64 timestamp						# time since system start (microseconds)
 
-<<<<<<< HEAD
-uint8 FUNCTION_THROTTLE=0
-uint8 FUNCTION_ROLL=1
-uint8 FUNCTION_PITCH=2
-uint8 FUNCTION_YAW=3
-uint8 FUNCTION_MODE=4
-uint8 FUNCTION_RETURN=5
-uint8 FUNCTION_POSCTL=6
-uint8 FUNCTION_LOITER=7
-uint8 FUNCTION_OFFBOARD=8
-uint8 FUNCTION_ACRO=9
-uint8 FUNCTION_FLAPS=10
-uint8 FUNCTION_AUX_1=11
-uint8 FUNCTION_AUX_2=12
-uint8 FUNCTION_AUX_3=13
-uint8 FUNCTION_AUX_4=14
-uint8 FUNCTION_AUX_5=15
-uint8 FUNCTION_PARAM_1=16
-uint8 FUNCTION_PARAM_2=17
-uint8 FUNCTION_PARAM_3_5=18
-uint8 FUNCTION_RATTITUDE=19
-uint8 FUNCTION_KILLSWITCH=20
-uint8 FUNCTION_TRANSITION=21
-uint8 FUNCTION_GEAR=22
-uint8 FUNCTION_ARMSWITCH=23
-uint8 FUNCTION_STAB=24
-uint8 FUNCTION_AUX_6=25
-uint8 FUNCTION_MAN=26
-uint8 FUNCTION_FLTBTN_SLOT_1=27
-uint8 FUNCTION_FLTBTN_SLOT_2=28
-uint8 FUNCTION_FLTBTN_SLOT_3=29
-uint8 FUNCTION_FLTBTN_SLOT_4=30
-uint8 FUNCTION_FLTBTN_SLOT_5=31
-uint8 FUNCTION_FLTBTN_SLOT_6=32
-uint8 FUNCTION_FLTBTN_NUM_SLOTS=6
-
-=======
 uint8 FUNCTION_THROTTLE   = 0
 uint8 FUNCTION_ROLL       = 1
 uint8 FUNCTION_PITCH      = 2
@@ -63,16 +26,19 @@
 uint8 FUNCTION_STAB       = 23
 uint8 FUNCTION_AUX_6      = 24
 uint8 FUNCTION_MAN        = 25
->>>>>>> 0f29b871
+uint8 FUNCTION_FLTBTN_SLOT_1=26
+uint8 FUNCTION_FLTBTN_SLOT_2=27
+uint8 FUNCTION_FLTBTN_SLOT_3=28
+uint8 FUNCTION_FLTBTN_SLOT_4=29
+uint8 FUNCTION_FLTBTN_SLOT_5=30
+uint8 FUNCTION_FLTBTN_SLOT_6=31
+uint8 FUNCTION_FLTBTN_NUM_SLOTS=6
+
 
 uint64 timestamp_last_valid					# Timestamp of last valid RC signal
 float32[18] channels						# Scaled to -1..1 (throttle: 0..1)
 uint8 channel_count						# Number of valid channels
-<<<<<<< HEAD
-int8[33] function						# Functions mapping
-=======
-int8[26] function						# Functions mapping
->>>>>>> 0f29b871
+int8[32] function						# Functions mapping
 uint8 rssi							# Receive signal strength index
 bool signal_lost						# Control signal lost, should be checked together with topic timeout
 uint32 frame_drop_count						# Number of dropped frames