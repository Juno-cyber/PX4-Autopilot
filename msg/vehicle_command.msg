uint64 timestamp						# time since system start (microseconds)

uint16 VEHICLE_CMD_CUSTOM_0 = 0				# test command
uint16 VEHICLE_CMD_CUSTOM_1 = 1				# test command
uint16 VEHICLE_CMD_CUSTOM_2 = 2				# test command
uint16 VEHICLE_CMD_NAV_WAYPOINT = 16			# Navigate to MISSION. |Hold time in decimal seconds. (ignored by fixed wing, time to stay at MISSION for rotary wing)| Acceptance radius in meters (if the sphere with this radius is hit, the MISSION counts as reached)| 0 to pass through the WP, if > 0 radius in meters to pass by WP. Positive value for clockwise orbit, negative value for counter-clockwise orbit. Allows trajectory control.| Desired yaw angle at MISSION (rotary wing)| Latitude| Longitude| Altitude|
uint16 VEHICLE_CMD_NAV_LOITER_UNLIM = 17		# Loiter around this MISSION an unlimited amount of time |Empty| Empty| Radius around MISSION, in meters. If positive loiter clockwise, else counter-clockwise| Desired yaw angle.| Latitude| Longitude| Altitude|
uint16 VEHICLE_CMD_NAV_LOITER_TURNS = 18		# Loiter around this MISSION for X turns |Turns| Empty| Radius around MISSION, in meters. If positive loiter clockwise, else counter-clockwise| Desired yaw angle.| Latitude| Longitude| Altitude|
uint16 VEHICLE_CMD_NAV_LOITER_TIME = 19			# Loiter around this MISSION for X seconds |Seconds (decimal)| Empty| Radius around MISSION, in meters. If positive loiter clockwise, else counter-clockwise| Desired yaw angle.| Latitude| Longitude| Altitude|
uint16 VEHICLE_CMD_NAV_RETURN_TO_LAUNCH = 20		# Return to launch location |Empty| Empty| Empty| Empty| Empty| Empty| Empty|
uint16 VEHICLE_CMD_NAV_LAND = 21			# Land at location |Empty| Empty| Empty| Desired yaw angle.| Latitude| Longitude| Altitude|
uint16 VEHICLE_CMD_NAV_TAKEOFF = 22			# Takeoff from ground / hand |Minimum pitch (if airspeed sensor present), desired pitch without sensor| Empty| Empty| Yaw angle (if magnetometer present), ignored without magnetometer| Latitude| Longitude| Altitude|
uint16 VEHICLE_CMD_NAV_PRECLAND = 23			# Attempt a precision landing
uint16 VEHICLE_CMD_DO_ORBIT = 34            # Start orbiting on the circumference of a circle defined by the parameters. |Radius [m] |Velocity [m/s] |Yaw behaviour |Empty |Latitude/X |Longitude/Y |Altitude/Z |
uint16 VEHICLE_CMD_NAV_ROI = 80				# Sets the region of interest (ROI) for a sensor set or the vehicle itself. This can then be used by the vehicles control system to control the vehicle attitude and the attitude of various sensors such as cameras. |Region of interest mode. (see MAV_ROI enum)| MISSION index/ target ID. (see MAV_ROI enum)| ROI index (allows a vehicle to manage multiple ROI's)| Empty| x the location of the fixed ROI (see MAV_FRAME)| y| z|
uint16 VEHICLE_CMD_NAV_PATHPLANNING = 81		# Control autonomous path planning on the MAV. |0: Disable local obstacle avoidance / local path planning (without resetting map), 1: Enable local path planning, 2: Enable and reset local path planning| 0: Disable full path planning (without resetting map), 1: Enable, 2: Enable and reset map/occupancy grid, 3: Enable and reset planned route, but not occupancy grid| Empty| Yaw angle at goal, in compass degrees, [0..360]| Latitude/X of goal| Longitude/Y of goal| Altitude/Z of goal|
uint16 VEHICLE_CMD_NAV_VTOL_TAKEOFF = 84		# Takeoff from ground / hand and transition to fixed wing |Minimum pitch (if airspeed sensor present), desired pitch without sensor| Empty| Empty| Yaw angle (if magnetometer present), ignored without magnetometer| Latitude| Longitude| Altitude|
uint16 VEHICLE_CMD_NAV_VTOL_LAND = 85			# Transition to MC and land at location |Empty| Empty| Empty| Desired yaw angle.| Latitude| Longitude| Altitude|
uint16 VEHICLE_CMD_NAV_GUIDED_LIMITS = 90		# set limits for external control |timeout - maximum time (in seconds) that external controller will be allowed to control vehicle. 0 means no timeout| absolute altitude min (in meters, AMSL) - if vehicle moves below this alt, the command will be aborted and the mission will continue.  0 means no lower altitude limit| absolute altitude max (in meters)- if vehicle moves above this alt, the command will be aborted and the mission will continue.  0 means no upper altitude limit| horizontal move limit (in meters, AMSL) - if vehicle moves more than this distance from it's location at the moment the command was executed, the command will be aborted and the mission will continue. 0 means no horizontal altitude limit| Empty| Empty| Empty|
uint16 VEHICLE_CMD_NAV_GUIDED_MASTER = 91		# set id of master controller |System ID| Component ID| Empty| Empty| Empty| Empty| Empty|
uint16 VEHICLE_CMD_NAV_DELAY = 93				# Delay the next navigation command a number of seconds or until a specified time |Delay in seconds (decimal, -1 to enable time-of-day fields)| hour (24h format, UTC, -1 to ignore)| minute (24h format, UTC, -1 to ignore)| second (24h format, UTC)| Empty| Empty| Empty|
uint16 VEHICLE_CMD_NAV_LAST = 95			# NOP - This command is only used to mark the upper limit of the NAV/ACTION commands in the enumeration |Empty| Empty| Empty| Empty| Empty| Empty| Empty|
uint16 VEHICLE_CMD_CONDITION_DELAY = 112		# Delay mission state machine. |Delay in seconds (decimal)| Empty| Empty| Empty| Empty| Empty| Empty|
uint16 VEHICLE_CMD_CONDITION_CHANGE_ALT = 113		# Ascend/descend at rate.  Delay mission state machine until desired altitude reached. |Descent / Ascend rate (m/s)| Empty| Empty| Empty| Empty| Empty| Finish Altitude|
uint16 VEHICLE_CMD_CONDITION_DISTANCE = 114		# Delay mission state machine until within desired distance of next NAV point. |Distance (meters)| Empty| Empty| Empty| Empty| Empty| Empty|
uint16 VEHICLE_CMD_CONDITION_YAW = 115			# Reach a certain target angle. |target angle: [0-360], 0 is north| speed during yaw change:[deg per second]| direction: negative: counter clockwise, positive: clockwise [-1,1]| relative offset or absolute angle: [ 1,0]| Empty| Empty| Empty|
uint16 VEHICLE_CMD_CONDITION_LAST = 159		# NOP - This command is only used to mark the upper limit of the CONDITION commands in the enumeration |Empty| Empty| Empty| Empty| Empty| Empty| Empty|
uint16 VEHICLE_CMD_CONDITION_GATE = 4501		# Wait until passing a threshold |2D coord mode: 0: Orthogonal to planned route | Altitude mode: 0: Ignore altitude| Empty| Empty| Lat| Lon| Alt|
uint16 VEHICLE_CMD_DO_SET_MODE = 176			# Set system mode. |Mode, as defined by ENUM MAV_MODE| Empty| Empty| Empty| Empty| Empty| Empty|
uint16 VEHICLE_CMD_DO_JUMP = 177			# Jump to the desired command in the mission list.  Repeat this action only the specified number of times |Sequence number| Repeat count| Empty| Empty| Empty| Empty| Empty|
uint16 VEHICLE_CMD_DO_CHANGE_SPEED = 178		# Change speed and/or throttle set points. |Speed type (0=Airspeed, 1=Ground Speed)| Speed  (m/s, -1 indicates no change)| Throttle  ( Percent, -1 indicates no change)| Empty| Empty| Empty| Empty|
uint16 VEHICLE_CMD_DO_SET_HOME = 179			# Changes the home location either to the current location or a specified location. |Use current (1=use current location, 0=use specified location)| Empty| Empty| Empty| Latitude| Longitude| Altitude|
uint16 VEHICLE_CMD_DO_SET_PARAMETER = 180		# Set a system parameter.  Caution!  Use of this command requires knowledge of the numeric enumeration value of the parameter. |Parameter number| Parameter value| Empty| Empty| Empty| Empty| Empty|
uint16 VEHICLE_CMD_DO_SET_RELAY = 181			# Set a relay to a condition. |Relay number| Setting (1=on, 0=off, others possible depending on system hardware)| Empty| Empty| Empty| Empty| Empty|
uint16 VEHICLE_CMD_DO_REPEAT_RELAY = 182		# Cycle a relay on and off for a desired number of cyles with a desired period. |Relay number| Cycle count| Cycle time (seconds, decimal)| Empty| Empty| Empty| Empty|
uint16 VEHICLE_CMD_DO_SET_SERVO = 183			# Set a servo to a desired PWM value. |Servo number| PWM (microseconds, 1000 to 2000 typical)| Empty| Empty| Empty| Empty| Empty|
uint16 VEHICLE_CMD_DO_REPEAT_SERVO = 184		# Cycle a between its nominal setting and a desired PWM for a desired number of cycles with a desired period. |Servo number| PWM (microseconds, 1000 to 2000 typical)| Cycle count| Cycle time (seconds)| Empty| Empty| Empty|
uint16 VEHICLE_CMD_DO_FLIGHTTERMINATION = 185		# Terminate flight immediately |Flight termination activated if > 0.5| Empty| Empty| Empty| Empty| Empty| Empty|
uint16 VEHICLE_CMD_DO_LAND_START = 189			# Mission command to perform a landing. This is used as a marker in a mission to tell the autopilot where a sequence of mission items that represents a landing starts. It may also be sent via a COMMAND_LONG to trigger a landing, in which case the nearest (geographically) landing sequence in the mission will be used. The Latitude/Longitude is optional, and may be set to 0/0 if not needed. If specified then it will be used to help find the closest landing sequence. |Empty| Empty| Empty| Empty| Latitude| Longitude| Empty|  */
uint16 VEHICLE_CMD_DO_GO_AROUND = 191			# Mission command to safely abort an autonmous landing. |Altitude (meters)| Empty| Empty| Empty| Empty| Empty| Empty|  */
uint16 VEHICLE_CMD_DO_REPOSITION = 192
uint16 VEHICLE_CMD_DO_PAUSE_CONTINUE = 193
uint16 VEHICLE_CMD_DO_SET_ROI_LOCATION = 195	# Sets the region of interest (ROI) to a location. This can then be used by the vehicles control system to control the vehicle attitude and the attitude of various sensors such as cameras. |Empty| Empty| Empty| Empty| Latitude| Longitude| Altitude|
uint16 VEHICLE_CMD_DO_SET_ROI_WPNEXT_OFFSET = 196 # Sets the region of interest (ROI) to be toward next waypoint, with optional pitch/roll/yaw offset. This can then be used by the vehicles control system to control the vehicle attitude and the attitude of various sensors such as cameras. |Empty| Empty| Empty| Empty| pitch offset from next waypoint| roll offset from next waypoint| yaw offset from next waypoint|
uint16 VEHICLE_CMD_DO_SET_ROI_NONE = 197		# Cancels any previous ROI command returning the vehicle/sensors to default flight characteristics. This can then be used by the vehicles control system to control the vehicle attitude and the attitude of various sensors such as cameras. |Empty| Empty| Empty| Empty| Empty| Empty| Empty|
uint16 VEHICLE_CMD_DO_CONTROL_VIDEO = 200		# Control onboard camera system. |Camera ID (-1 for all)| Transmission: 0: disabled, 1: enabled compressed, 2: enabled raw| Transmission mode: 0: video stream, >0: single images every n seconds (decimal)| Recording: 0: disabled, 1: enabled compressed, 2: enabled raw| Empty| Empty| Empty|
uint16 VEHICLE_CMD_DO_SET_ROI = 201				# Sets the region of interest (ROI) for a sensor set or the vehicle itself. This can then be used by the vehicles control system to control the vehicle attitude and the attitude of various sensors such as cameras. |Region of interest mode. (see MAV_ROI enum)| MISSION index/ target ID. (see MAV_ROI enum)| ROI index (allows a vehicle to manage multiple ROI's)| Empty| x the location of the fixed ROI (see MAV_FRAME)| y| z|
uint16 VEHICLE_CMD_DO_DIGICAM_CONTROL=203
uint16 VEHICLE_CMD_DO_MOUNT_CONFIGURE=204		# Mission command to configure a camera or antenna mount |Mount operation mode (see MAV_MOUNT_MODE enum)| stabilize roll? (1 = yes, 0 = no)| stabilize pitch? (1 = yes, 0 = no)| stabilize yaw? (1 = yes, 0 = no)| Empty| Empty| Empty|
uint16 VEHICLE_CMD_DO_MOUNT_CONTROL=205			# Mission command to control a camera or antenna mount |pitch or lat in degrees, depending on mount mode.| roll or lon in degrees depending on mount mode| yaw or alt (in meters) depending on mount mode| reserved| reserved| reserved| MAV_MOUNT_MODE enum value|
uint16 VEHICLE_CMD_DO_SET_CAM_TRIGG_DIST=206		# Mission command to set TRIG_DIST for this flight |Camera trigger distance (meters)| Shutter integration time (ms)| Empty| Empty| Empty| Empty| Empty|
uint16 VEHICLE_CMD_DO_FENCE_ENABLE=207			# Mission command to enable the geofence |enable? (0=disable, 1=enable)| Empty| Empty| Empty| Empty| Empty| Empty|
uint16 VEHICLE_CMD_DO_PARACHUTE=208			# Mission command to trigger a parachute |action (0=disable, 1=enable, 2=release, for some systems see PARACHUTE_ACTION enum, not in general message set.)| Empty| Empty| Empty| Empty| Empty| Empty|
uint16 VEHICLE_CMD_DO_MOTOR_TEST=209			# motor test command |Instance (1, ...)| throttle type| throttle| timeout [s]| Motor count | Test order| Empty|
uint16 VEHICLE_CMD_DO_INVERTED_FLIGHT=210		# Change to/from inverted flight |inverted (0=normal, 1=inverted)| Empty| Empty| Empty| Empty| Empty| Empty|
uint16 VEHICLE_CMD_DO_SET_CAM_TRIGG_INTERVAL=214		# Mission command to set TRIG_INTERVAL for this flight |Camera trigger distance (meters)| Shutter integration time (ms)| Empty| Empty| Empty| Empty| Empty|
uint16 VEHICLE_CMD_DO_MOUNT_CONTROL_QUAT=220		# Mission command to control a camera or antenna mount, using a quaternion as reference. |q1 - quaternion param #1, w (1 in null-rotation)| q2 - quaternion param #2, x (0 in null-rotation)| q3 - quaternion param #3, y (0 in null-rotation)| q4 - quaternion param #4, z (0 in null-rotation)| Empty| Empty| Empty|
uint16 VEHICLE_CMD_DO_GUIDED_MASTER=221			# set id of master controller |System ID| Component ID| Empty| Empty| Empty| Empty| Empty|
uint16 VEHICLE_CMD_DO_GUIDED_LIMITS=222			# set limits for external control |timeout - maximum time (in seconds) that external controller will be allowed to control vehicle. 0 means no timeout| absolute altitude min (in meters, AMSL) - if vehicle moves below this alt, the command will be aborted and the mission will continue.  0 means no lower altitude limit| absolute altitude max (in meters)- if vehicle moves above this alt, the command will be aborted and the mission will continue.  0 means no upper altitude limit| horizontal move limit (in meters, AMSL) - if vehicle moves more than this distance from it's location at the moment the command was executed, the command will be aborted and the mission will continue. 0 means no horizontal altitude limit| Empty| Empty| Empty|
uint16 VEHICLE_CMD_DO_LAST = 240			# NOP - This command is only used to mark the upper limit of the DO commands in the enumeration |Empty| Empty| Empty| Empty| Empty| Empty| Empty|
uint16 VEHICLE_CMD_PREFLIGHT_CALIBRATION = 241		# Trigger calibration. This command will be only accepted if in pre-flight mode. See mavlink spec MAV_CMD_PREFLIGHT_CALIBRATION
uint16 PREFLIGHT_CALIBRATION_TEMPERATURE_CALIBRATION = 3		# param value for VEHICLE_CMD_PREFLIGHT_CALIBRATION to start temperature calibration
uint16 VEHICLE_CMD_PREFLIGHT_SET_SENSOR_OFFSETS = 242	# Set sensor offsets. This command will be only accepted if in pre-flight mode. |Sensor to adjust the offsets for: 0: gyros, 1: accelerometer, 2: magnetometer, 3: barometer, 4: optical flow| X axis offset (or generic dimension 1), in the sensor's raw units| Y axis offset (or generic dimension 2), in the sensor's raw units| Z axis offset (or generic dimension 3), in the sensor's raw units| Generic dimension 4, in the sensor's raw units| Generic dimension 5, in the sensor's raw units| Generic dimension 6, in the sensor's raw units|
uint16 VEHICLE_CMD_PREFLIGHT_UAVCAN = 243		# UAVCAN configuration. If param 1 == 1 actuator mapping and direction assignment should be started
uint16 VEHICLE_CMD_PREFLIGHT_STORAGE = 245		# Request storage of different parameter values and logs. This command will be only accepted if in pre-flight mode. |Parameter storage: 0: READ FROM FLASH/EEPROM, 1: WRITE CURRENT TO FLASH/EEPROM| Mission storage: 0: READ FROM FLASH/EEPROM, 1: WRITE CURRENT TO FLASH/EEPROM| Reserved| Reserved| Empty| Empty| Empty|
uint16 VEHICLE_CMD_PREFLIGHT_REBOOT_SHUTDOWN = 246	# Request the reboot or shutdown of system components. |0: Do nothing for autopilot, 1: Reboot autopilot, 2: Shutdown autopilot.| 0: Do nothing for onboard computer, 1: Reboot onboard computer, 2: Shutdown onboard computer.| Reserved| Reserved| Empty| Empty| Empty|
uint16 VEHICLE_CMD_OBLIQUE_SURVEY=260			# Mission command to set a Camera Auto Mount Pivoting Oblique Survey for this flight|Camera trigger distance (meters)| Shutter integration time (ms)| Camera minimum trigger interval| Number of positions| Roll| Pitch| Empty|
<<<<<<< HEAD
uint16 VEHICLE_CMD_PREFLIGHT_ACTUATOR_TEST = 247	# Command the vehicle to perform specific actuator test which include fixed wing control surfaces and tiltrotor tilt mechanism. | axis - #param1, 1 Roll, 2 Pitch, 3 Yaw, 4 Tilt | Direction - #param2 0: Command positive actuation, 1: Command negative actuation. |
=======
>>>>>>> 0f29b871
uint16 VEHICLE_CMD_GIMBAL_DEVICE_INFORMATION = 283 # Command to ask information about a low level gimbal

uint16 VEHICLE_CMD_MISSION_START = 300			# start running a mission |first_item: the first mission item to run| last_item:  the last mission item to run (after this item is run, the mission ends)|
uint16 VEHICLE_CMD_COMPONENT_ARM_DISARM = 400		# Arms / Disarms a component |1 to arm, 0 to disarm|
uint16 VEHICLE_CMD_INJECT_FAILURE = 420			# Inject artificial failure for testing purposes
uint16 VEHICLE_CMD_START_RX_PAIR = 500			# Starts receiver pairing |0:Spektrum| 0:Spektrum DSM2, 1:Spektrum DSMX|
uint16 VEHICLE_CMD_REQUEST_MESSAGE = 512    # Request to send a single instance of the specified message
uint16 VEHICLE_CMD_SET_CAMERA_MODE = 530            # Set camera capture mode (photo, video, etc.)
uint16 VEHICLE_CMD_SET_CAMERA_ZOOM = 531                # Set camera zoom
uint16 VEHICLE_CMD_SET_CAMERA_FOCUS = 532
uint16 VEHICLE_CMD_DO_GIMBAL_MANAGER_PITCHYAW = 1000 # Setpoint to be sent to a gimbal manager to set a gimbal pitch and yaw
uint16 VEHICLE_CMD_DO_GIMBAL_MANAGER_CONFIGURE = 1001 # Gimbal configuration to set which sysid/compid is in primary and secondary control
uint16 VEHICLE_CMD_DO_TRIGGER_CONTROL = 2003            # Enable or disable on-board camera triggering system
uint16 VEHICLE_CMD_LOGGING_START = 2510		# start streaming ULog data
uint16 VEHICLE_CMD_LOGGING_STOP = 2511			# stop streaming ULog data
uint16 VEHICLE_CMD_CONTROL_HIGH_LATENCY = 2600	# control starting/stopping transmitting data over the high latency link
uint16 VEHICLE_CMD_DO_VTOL_TRANSITION = 3000    # Command VTOL transition
uint16 VEHICLE_CMD_ARM_AUTHORIZATION_REQUEST = 3001    # Request arm authorization
uint16 VEHICLE_CMD_PAYLOAD_PREPARE_DEPLOY = 30001	# Prepare a payload deployment in the flight plan
uint16 VEHICLE_CMD_PAYLOAD_CONTROL_DEPLOY = 30002	# Control a pre-programmed payload deployment
uint16 VEHICLE_CMD_FIXED_MAG_CAL_YAW = 42006            # Magnetometer calibration based on provided known yaw. This allows for fast calibration using WMM field tables in the vehicle, given only the known yaw of the vehicle. If Latitude and longitude are both zero then use the current vehicle location.

<<<<<<< HEAD
uint16 VEHICLE_CMD_NAV_WAYPOINT_USER_1 = 31000
=======

# PX4 vehicle commands (beyond 16 bit mavlink commands)
uint32 VEHICLE_CMD_PX4_INTERNAL_START    = 65537        # start of PX4 internal only vehicle commands (> UINT16_MAX)
uint32 VEHICLE_CMD_SET_GPS_GLOBAL_ORIGIN = 100000       # Sets the GPS co-ordinates of the vehicle local origin (0,0,0) position. |Empty|Empty|Empty|Empty|Latitude|Longitude|Altitude|

>>>>>>> 0f29b871

uint8 VEHICLE_CMD_RESULT_ACCEPTED = 0			# Command ACCEPTED and EXECUTED |
uint8 VEHICLE_CMD_RESULT_TEMPORARILY_REJECTED = 1	# Command TEMPORARY REJECTED/DENIED |
uint8 VEHICLE_CMD_RESULT_DENIED = 2			# Command PERMANENTLY DENIED |
uint8 VEHICLE_CMD_RESULT_UNSUPPORTED = 3		# Command UNKNOWN/UNSUPPORTED |
uint8 VEHICLE_CMD_RESULT_FAILED = 4			# Command executed, but failed |
uint8 VEHICLE_CMD_RESULT_IN_PROGRESS = 5		# Command being executed |
uint8 VEHICLE_CMD_RESULT_ENUM_END = 6			#

uint8 VEHICLE_MOUNT_MODE_RETRACT = 0				# Load and keep safe position (Roll,Pitch,Yaw) from permanent memory and stop stabilization |
uint8 VEHICLE_MOUNT_MODE_NEUTRAL = 1				# Load and keep neutral position (Roll,Pitch,Yaw) from permanent memory. |
uint8 VEHICLE_MOUNT_MODE_MAVLINK_TARGETING = 2		# Load neutral position and start MAVLink Roll,Pitch,Yaw control with stabilization |
uint8 VEHICLE_MOUNT_MODE_RC_TARGETING = 3			# Load neutral position and start RC Roll,Pitch,Yaw control with stabilization |
uint8 VEHICLE_MOUNT_MODE_GPS_POINT = 4				# Load neutral position and start to point to Lat,Lon,Alt |
uint8 VEHICLE_MOUNT_MODE_ENUM_END = 5				#

uint8 VEHICLE_ROI_NONE = 0                         # No region of interest |
uint8 VEHICLE_ROI_WPNEXT = 1                       # Point toward next MISSION |
uint8 VEHICLE_ROI_WPINDEX = 2                      # Point toward given MISSION |
uint8 VEHICLE_ROI_LOCATION = 3                     # Point toward fixed location |
uint8 VEHICLE_ROI_TARGET = 4                       # Point toward target
uint8 VEHICLE_ROI_ENUM_END = 5

uint8 VEHICLE_CAMERA_ZOOM_TYPE_STEP = 0            # Zoom one step increment
uint8 VEHICLE_CAMERA_ZOOM_TYPE_CONTINUOUS = 1      # Continuous zoom up/down until stopped
uint8 VEHICLE_CAMERA_ZOOM_TYPE_RANGE = 2           # Zoom value as proportion of full camera range
uint8 VEHICLE_CAMERA_ZOOM_TYPE_FOCAL_LENGTH = 3    # Zoom to a focal length

uint8 FAILURE_UNIT_SENSOR_GYRO = 0
uint8 FAILURE_UNIT_SENSOR_ACCEL = 1
uint8 FAILURE_UNIT_SENSOR_MAG = 2
uint8 FAILURE_UNIT_SENSOR_BARO = 3
uint8 FAILURE_UNIT_SENSOR_GPS = 4
uint8 FAILURE_UNIT_SENSOR_OPTICAL_FLOW = 5
uint8 FAILURE_UNIT_SENSOR_VIO = 6
uint8 FAILURE_UNIT_SENSOR_DISTANCE_SENSOR = 7
uint8 FAILURE_UNIT_SENSOR_AIRSPEED = 8
uint8 FAILURE_UNIT_SYSTEM_BATTERY = 100
uint8 FAILURE_UNIT_SYSTEM_MOTOR = 101
uint8 FAILURE_UNIT_SYSTEM_SERVO = 102
uint8 FAILURE_UNIT_SYSTEM_AVOIDANCE = 103
uint8 FAILURE_UNIT_SYSTEM_RC_SIGNAL = 104
uint8 FAILURE_UNIT_SYSTEM_MAVLINK_SIGNAL = 105

uint8 FAILURE_TYPE_OK = 0
uint8 FAILURE_TYPE_OFF = 1
uint8 FAILURE_TYPE_STUCK = 2
uint8 FAILURE_TYPE_GARBAGE = 3
uint8 FAILURE_TYPE_WRONG = 4
uint8 FAILURE_TYPE_SLOW = 5
uint8 FAILURE_TYPE_DELAYED = 6
uint8 FAILURE_TYPE_INTERMITTENT = 7

uint8 ORB_QUEUE_LENGTH = 8

float32 param1			# Parameter 1, as defined by MAVLink uint16 VEHICLE_CMD enum.
float32 param2			# Parameter 2, as defined by MAVLink uint16 VEHICLE_CMD enum.
float32 param3			# Parameter 3, as defined by MAVLink uint16 VEHICLE_CMD enum.
float32 param4			# Parameter 4, as defined by MAVLink uint16 VEHICLE_CMD enum.
float64 param5			# Parameter 5, as defined by MAVLink uint16 VEHICLE_CMD enum.
float64 param6			# Parameter 6, as defined by MAVLink uint16 VEHICLE_CMD enum.
float32 param7			# Parameter 7, as defined by MAVLink uint16 VEHICLE_CMD enum.
uint32 command			# Command ID
uint8 target_system		# System which should execute the command
uint8 target_component		# Component which should execute the command, 0 for all components
uint8 source_system		# System sending the command
uint8 source_component		# Component sending the command
uint8 confirmation		# 0: First transmission of this command. 1-255: Confirmation transmissions (e.g. for kill command)
bool from_external<|MERGE_RESOLUTION|>--- conflicted
+++ resolved
@@ -65,10 +65,7 @@
 uint16 VEHICLE_CMD_PREFLIGHT_STORAGE = 245		# Request storage of different parameter values and logs. This command will be only accepted if in pre-flight mode. |Parameter storage: 0: READ FROM FLASH/EEPROM, 1: WRITE CURRENT TO FLASH/EEPROM| Mission storage: 0: READ FROM FLASH/EEPROM, 1: WRITE CURRENT TO FLASH/EEPROM| Reserved| Reserved| Empty| Empty| Empty|
 uint16 VEHICLE_CMD_PREFLIGHT_REBOOT_SHUTDOWN = 246	# Request the reboot or shutdown of system components. |0: Do nothing for autopilot, 1: Reboot autopilot, 2: Shutdown autopilot.| 0: Do nothing for onboard computer, 1: Reboot onboard computer, 2: Shutdown onboard computer.| Reserved| Reserved| Empty| Empty| Empty|
 uint16 VEHICLE_CMD_OBLIQUE_SURVEY=260			# Mission command to set a Camera Auto Mount Pivoting Oblique Survey for this flight|Camera trigger distance (meters)| Shutter integration time (ms)| Camera minimum trigger interval| Number of positions| Roll| Pitch| Empty|
-<<<<<<< HEAD
 uint16 VEHICLE_CMD_PREFLIGHT_ACTUATOR_TEST = 247	# Command the vehicle to perform specific actuator test which include fixed wing control surfaces and tiltrotor tilt mechanism. | axis - #param1, 1 Roll, 2 Pitch, 3 Yaw, 4 Tilt | Direction - #param2 0: Command positive actuation, 1: Command negative actuation. |
-=======
->>>>>>> 0f29b871
 uint16 VEHICLE_CMD_GIMBAL_DEVICE_INFORMATION = 283 # Command to ask information about a low level gimbal
 
 uint16 VEHICLE_CMD_MISSION_START = 300			# start running a mission |first_item: the first mission item to run| last_item:  the last mission item to run (after this item is run, the mission ends)|
@@ -91,15 +88,13 @@
 uint16 VEHICLE_CMD_PAYLOAD_CONTROL_DEPLOY = 30002	# Control a pre-programmed payload deployment
 uint16 VEHICLE_CMD_FIXED_MAG_CAL_YAW = 42006            # Magnetometer calibration based on provided known yaw. This allows for fast calibration using WMM field tables in the vehicle, given only the known yaw of the vehicle. If Latitude and longitude are both zero then use the current vehicle location.
 
-<<<<<<< HEAD
 uint16 VEHICLE_CMD_NAV_WAYPOINT_USER_1 = 31000
-=======
+
 
 # PX4 vehicle commands (beyond 16 bit mavlink commands)
 uint32 VEHICLE_CMD_PX4_INTERNAL_START    = 65537        # start of PX4 internal only vehicle commands (> UINT16_MAX)
 uint32 VEHICLE_CMD_SET_GPS_GLOBAL_ORIGIN = 100000       # Sets the GPS co-ordinates of the vehicle local origin (0,0,0) position. |Empty|Empty|Empty|Empty|Latitude|Longitude|Altitude|
 
->>>>>>> 0f29b871
 
 uint8 VEHICLE_CMD_RESULT_ACCEPTED = 0			# Command ACCEPTED and EXECUTED |
 uint8 VEHICLE_CMD_RESULT_TEMPORARILY_REJECTED = 1	# Command TEMPORARY REJECTED/DENIED |
