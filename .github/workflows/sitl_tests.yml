--- conflicted
+++ resolved
@@ -15,7 +15,6 @@
     steps:
     # see https://github.com/actions/checkout/issues/14
     - uses: actions/checkout@v1
-<<<<<<< HEAD
     - name: disable the keychain credential helper
       run: git config --global credential.helper ""
     - name: enable the local store credential helper
@@ -27,43 +26,27 @@
     - name: get submodules
       run: 'git submodule update --init --recursive'
     - name: Download MAVSDK
-      run: wget https://github.com/mavlink/MAVSDK/releases/download/v0.23.0/mavsdk_0.23.0_ubuntu18.04_amd64.deb
-    - name: Install MAVSDK
-      run: dpkg -i mavsdk_0.23.0_ubuntu18.04_amd64.deb
-    - name: Install psutil
-      run: pip3 install psutil
-=======
-      with:
-        token: ${{ secrets.ACCESS_TOKEN }}
-    - name: Download MAVSDK
       run: wget https://github.com/mavlink/MAVSDK/releases/download/v0.24.0/mavsdk_0.24.0_ubuntu18.04_amd64.deb
     - name: Install MAVSDK
       run: dpkg -i mavsdk_0.24.0_ubuntu18.04_amd64.deb
->>>>>>> 1f4b2d1d
     - uses: actions/cache@v1.1.0
       id: ccache-persistence
       with:
         path: ~/.ccache
-<<<<<<< HEAD
+        key: ccache-sitl-tests
+        restore-keys: |
+          ccache-sitl-tests
+    - name: setup ccache
+      run: mkdir -p ~/.ccache && echo "max_size = 1G" > ~/.ccache/ccache.conf && ccache -z && ccache -s
+    - uses: actions/cache@v1.1.0
+      id: ccache-persistence
+      with:
+        path: ~/.ccache
         key: ${{ matrix.config.name }}-ccache-sitl-tests
         restore-keys: |
           ${{ matrix.config.name }}-ccache-sitl-tests
     - name: setup ccache
       run: mkdir -p ~/.ccache && echo "max_size = 300M" > ~/.ccache/ccache.conf && ccache -z && ccache -s
-    - name: Build PX4 in SITL integration test mode
-      # Build all targets
-      run: DONT_RUN=1 make px4_sitl gazebo mavsdk_tests
-    - name: Run simulation tests
-      # Grind configuration: Change iterations to a number between 20 and 100 (30 minutes to about 3 hours runtime)
-      run:  test/mavsdk_tests/mavsdk_test_runner.py --speed-factor 20 --iterations 1 --fail-early
-    - name: ccache post-run
-      run: ccache -s && ccache -z
-=======
-        key: ccache-sitl-tests
-        restore-keys: |
-          ccache-sitl-tests
-    - name: setup ccache
-      run: mkdir -p ~/.ccache && echo "max_size = 1G" > ~/.ccache/ccache.conf && ccache -z && ccache -s
     - name: Build PX4 in SITL integration test mode
       run: DONT_RUN=1 make px4_sitl PX4_CMAKE_BUILD_TYPE=Coverage gazebo mavsdk_tests
     - name: ccache post-run
@@ -96,4 +79,5 @@
         token: ${{ secrets.CODECOV_TOKEN }}
         flags: mavsdk
         file: coverage/lcov.info
->>>>>>> 1f4b2d1d
+    - name: ccache post-run
+      run: ccache -s && ccache -z